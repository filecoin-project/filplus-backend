use std::str::FromStr;
use std::sync::Arc;

use chrono::{DateTime, Utc};
use futures::future;
use octocrab::models::{
    pulls::PullRequest,
    repos::{Content, ContentItems},
};
use rayon::prelude::*;
use reqwest::Response;
use serde::{Deserialize, Serialize};
use serde_json::from_str;

use crate::{
    base64, config::get_env_var_or_default, core::application::{file::Allocations, gitcoin_interaction::{verify_on_gitcoin, KycApproval}}, error::LDNError, external_services::{
        blockchain::BlockchainData, filecoin::get_multisig_threshold_for_actor, github::{
            github_async_new, CreateMergeRequestData, CreateRefillMergeRequestData, GithubWrapper,
        }
    }, helpers::{compare_allowance_and_allocation, process_amount, parse_size_to_bytes}, parsers::ParsedIssue
};
use fplus_database::database::allocation_amounts::get_allocation_quantity_options;
use fplus_database::database::{
    self,
    allocators::{get_allocator, update_allocator_threshold},
};

use fplus_database::models::applications::Model as ApplicationModel;

use self::application::file::{
    AllocationRequest, AllocationRequestType, AppState, ApplicationFile, ValidVerifierList,
    VerifierInput, DeepCompare
};

use crate::core::application::file::Allocation;
use std::collections::HashSet;

pub mod allocator;
pub mod application;

#[derive(Deserialize)]
pub struct CreateApplicationInfo {
    pub issue_number: String,
    pub owner: String,
    pub repo: String,
}

#[derive(Deserialize)]
pub struct TriggerSSAInfo {
    pub id: String,
    pub owner: String,
    pub repo: String,
    pub amount: String,
    pub amount_type: String,
}

#[derive(Deserialize)]
pub struct BranchDeleteInfo {
    pub owner: String,
    pub repo: String,
    pub branch_name: String,
}

#[derive(Deserialize, Serialize, Debug)]
pub struct VerifierList(pub Vec<String>);

#[derive(Deserialize, Serialize, Debug)]
pub struct ApplicationProposalApprovalSignerInfo {
    pub signing_address: String,
    pub created_at: String,
    pub message_cid: String,
}

#[derive(Deserialize, Serialize, Debug)]
pub struct CompleteNewApplicationProposalInfo {
    pub signer: ApplicationProposalApprovalSignerInfo,
    pub request_id: String,
    pub new_allocation_amount: Option<String>
}

#[derive(Deserialize, Serialize, Debug)]
pub struct CompleteNewApplicationApprovalInfo {
    pub signer: ApplicationProposalApprovalSignerInfo,
    pub request_id: String,
}

#[derive(Deserialize, Serialize, Debug)]
pub struct MoreInfoNeeded {
    pub verifier_message: String
}

#[derive(Debug)]
pub struct LDNApplication {
    github: GithubWrapper,
    pub application_id: String,
    pub file_sha: String,
    pub file_name: String,
    pub branch_name: String,
}

#[derive(Deserialize, Debug)]
pub struct RefillInfo {
    pub id: String,
    pub amount: String,
    pub amount_type: String,
    pub owner: String,
    pub repo: String,
}

#[derive(Deserialize)]
pub struct DcReachedInfo {
    pub id: String,
    pub owner: String,
    pub repo: String,
}

#[derive(Deserialize)]
pub struct ValidationPullRequestData {
    pub pr_number: String,
    pub user_handle: String,
    pub owner: String,
    pub repo: String,
}

#[derive(Deserialize)]
pub struct ValidationIssueData {
    pub issue_number: String,
    pub user_handle: String,
}

#[derive(Deserialize)]
pub struct Allocator {
    pub owner: String,
    pub repo: String,
    pub installation_id: Option<i64>,
    pub multisig_address: Option<String>,
    pub verifiers_gh_handles: Option<String>,
}

#[derive(Deserialize, Debug)]
pub struct ChangedAllocators {
    pub files_changed: Vec<String>,
}

#[derive(Deserialize)]
pub struct AllocatorUpdateForceInfo {
    pub files: Vec<String>,
    pub allocators: Option<Vec<GithubQueryParams>>,
}

#[derive(Deserialize)]
pub struct AllocatorUpdateInfo {
    pub installation_id: Option<i64>,
    pub multisig_address: Option<String>,
    pub verifiers_gh_handles: Option<String>,
    pub multisig_threshold: Option<i32>,
}

#[derive(Deserialize)]
pub struct InstallationIdUpdateInfo {
    pub installation_id: i64,
}

#[derive(Deserialize)]
pub struct GithubQueryParams {
    pub owner: String,
    pub repo: String,
}

#[derive(Deserialize)]
pub struct ApplicationQueryParams {
    pub id: String,
    pub owner: String,
    pub repo: String,
}

#[derive(Deserialize)]
pub struct CompleteGovernanceReviewInfo {
    pub allocation_amount: String,
}

#[derive(Deserialize)]
pub struct VerifierActionsQueryParams {
    pub github_username: String,
    pub id: String,
    pub owner: String,
    pub repo: String,
}

#[derive(Deserialize)]
pub struct SubmitKYCInfo {
    pub message: KycApproval,
    pub signature: String,
}

#[derive(Debug, Clone)]
pub struct ApplicationFileWithDate {
    pub application_file: ApplicationFile,
    pub updated_at: DateTime<Utc>,
    pub pr_number: u64,
    pub sha: String,
    pub path: String,
}

#[derive(Debug, Serialize)]
pub struct ApplicationGithubInfo {
    pub sha: String,
    pub path: String,
}

#[derive(Debug, Serialize)]
pub struct ApplicationWithAllocation {
    application_file: ApplicationFile, // Assuming ApplicationFile is the type for app_file
    allocation: AllocationObject,
}

#[derive(Debug, Serialize)]
pub struct AllocationObject {
    allocation_amount_type: String,
    allocation_amount_quantity_options: Vec<String>,
}

#[derive(Debug, Serialize)]
pub struct ApproveChangesObject {
    pr_number: u64,
}


impl LDNApplication {
    pub async fn single_active(
        pr_number: u64,
        owner: String,
        repo: String,
    ) -> Result<ApplicationFile, LDNError> {
        let gh = github_async_new(owner, repo).await;
        let (_, pull_request) = gh.get_pull_request_files(pr_number).await.unwrap();
        let pull_request = pull_request.get(0).unwrap();
        let pull_request: Response = reqwest::Client::new()
            .get(&pull_request.raw_url.to_string())
            .send()
            .await
            .map_err(|e| LDNError::Load(format!("Failed to get pull request files /// {}", e)))?;
        let pull_request = pull_request
            .text()
            .await
            .map_err(|e| LDNError::Load(format!("Failed to get pull request files /// {}", e)))?;
        if let Ok(app) = serde_json::from_str::<ApplicationFile>(&pull_request) {
            Ok(app)
        } else {
            Err(LDNError::Load(format!(
                "Pull Request {} Application file is corrupted or invalid format: {}",
                pr_number,
                serde_json::from_str::<ApplicationFile>(&pull_request).unwrap_err()
            )))
        }
    }

    async fn get_pr_files_and_app(
        owner: String,
        repo: String,
        pr_number: u64
    ) -> Result<Option<((u64, Vec<octocrab::models::pulls::FileDiff>), ApplicationFile)>, LDNError> {
        let gh = github_async_new(owner, repo).await;
        let files = match gh.get_pull_request_files(pr_number).await {
            Ok(files) => files,
            Err(_) => return Ok(None),
        };
        let raw_url = match files.1.get(0) {
            Some(f) => f.raw_url.clone(),
            None => return Ok(None),
        };
        let response = reqwest::Client::new().get(raw_url).send().await;
        let response = match response {
            Ok(response) => response,
            Err(_) => return Ok(None),
        };
        let response = response.text().await;
        let response = match response {
            Ok(response) => response,
            Err(_) => return Ok(None),
        };
        let app = match ApplicationFile::from_str(&response) {
            Ok(app) => app,
            Err(e) => {
                dbg!(&e);
                return Ok(None);
            }
        };

        Ok(Some((
            files,
            app,
        )))
    }

    async fn load_pr_files(
        pr: PullRequest,
        owner: String,
        repo: String,
    ) -> Result<Option<(String, String, ApplicationFile, PullRequest)>, LDNError> {
        let result: Result<Option<((u64, Vec<octocrab::models::pulls::FileDiff>), ApplicationFile)>, LDNError> = Self::get_pr_files_and_app(owner.clone(), repo.clone(), pr.number).await;
        if let Some((files, app)) = result? {
            Ok(Some((
                files.1.get(0).unwrap().sha.clone(),
                files.1.get(0).unwrap().filename.clone(),
                app,
                pr.clone(),
            )))
        } else {
            Ok(None)
        }
    }

    async fn get_application_model(
        application_id: String,
        owner: String,
        repo: String,
    ) -> Result<ApplicationModel, LDNError> {
        let app_model_result =
            database::applications::get_application(application_id, owner, repo, None).await;
        match app_model_result {
            Ok(model) => Ok(model),
            Err(e) => Err(LDNError::Load(format!("Database error: {}", e))),
        }
    }

    pub async fn load_from_db(
        application_id: String,
        owner: String,
        repo: String,
    ) -> Result<ApplicationFile, LDNError> {
        let app_model =
            Self::get_application_model(application_id.clone(), owner.clone(), repo.clone())
                .await?;

        let app_str = app_model.application.ok_or_else(|| {
            LDNError::Load(format!(
                "Application {} does not have an application field",
                application_id
            ))
        })?;

        ApplicationFile::from_str(&app_str)
            .map_err(|e| LDNError::Load(format!("Failed to parse application file from DB: {}", e)))
    }

    pub async fn application_with_allocation_amount(
        application_id: String,
        owner: String,
        repo: String,
    ) -> Result<ApplicationWithAllocation, LDNError> {
        let app_model_result = database::applications::get_application(
            application_id.clone(),
            owner.clone(),
            repo.clone(),
            None,
        )
        .await;

        let app_model = match app_model_result {
            Ok(model) => model,
            Err(e) => return Err(LDNError::Load(format!("Database error: {}", e))),
        };

        // Check if the application field is present and parse it
        let app_str = app_model.application.ok_or_else(|| {
            LDNError::Load(format!(
                "Application {} does not have an application field",
                application_id
            ))
        })?;

        let app_file = ApplicationFile::from_str(&app_str).map_err(|e| {
            LDNError::Load(format!("Failed to parse application file from DB: {}", e))
        })?;

        let db_allocator = match get_allocator(&owner, &repo).await {
            Ok(allocator) => allocator.unwrap(),
            Err(err) => {
                return Err(LDNError::New(format!("Database: get_allocator: {}", err)));
            }
        };

        let allocation_amount_type = db_allocator
            .allocation_amount_type
            .unwrap_or("".to_string());

        let allocation_amount_quantity_options = get_allocation_quantity_options(db_allocator.id)
            .await
            .unwrap();

        Ok(ApplicationWithAllocation {
            allocation: {
                AllocationObject {
                    allocation_amount_type,
                    allocation_amount_quantity_options,
                }
            },
            application_file: app_file,
        })
    }

    pub async fn load(
        application_id: String,
        owner: String,
        repo: String,
    ) -> Result<Self, LDNError> {
        let gh = github_async_new(owner.to_string(), repo.to_string()).await;
        let pull_requests = gh.list_pull_requests().await.unwrap();
        let pull_requests = future::try_join_all(
            pull_requests
                .into_iter()
                .map(|pr: PullRequest| {
                    LDNApplication::load_pr_files(pr, owner.clone(), repo.clone())
                })
                .collect::<Vec<_>>(),
        )
        .await?;
        let result = pull_requests
            .par_iter()
            .filter(|pr| {
                if let Some(r) = pr {
                    String::from(r.2.id.clone()) == application_id.clone()
                } else {
                    false
                }
            })
            .collect::<Vec<_>>();
        if let Some(r) = result.get(0) {
            if let Some(r) = r {
                return Ok(Self {
                    github: gh,
                    application_id: r.2.id.clone(),
                    file_sha: r.0.clone(),
                    file_name: r.1.clone(),
                    branch_name: r.3.head.ref_field.clone(),
                });
            }
        }

        let app = Self::single_merged(application_id, owner.clone(), repo.clone()).await?;
        return Ok(Self {
            github: gh,
            application_id: app.1.id.clone(),
            file_sha: app.0.sha.clone(),
            file_name: app.0.path.clone(),
            branch_name: "main".to_string(),
        });
    }

    pub async fn all_applications() -> Result<Vec<(ApplicationFile, String, String)>, Vec<LDNError>>
    {
        let db_apps = database::applications::get_applications().await;
        let mut all_apps: Vec<(ApplicationFile, String, String)> = Vec::new();
        match db_apps {
            Ok(apps) => {
                for app in apps {
                    let app_file = match ApplicationFile::from_str(&app.application.unwrap()) {
                        Ok(app) => app,
                        Err(_) => {
                            continue;
                        }
                    };
                    all_apps.push((app_file, app.owner, app.repo));
                }
                return Ok(all_apps);
            }
            Err(e) => {
                return Err(vec![LDNError::Load(format!(
                    "Failed to retrieve applications from the database /// {}",
                    e
                ))]);
            }
        }
    }

    pub async fn active(
        owner: String,
        repo: String,
        filter: Option<String>,
    ) -> Result<Vec<ApplicationFile>, LDNError> {
        // Get all active applications from the database.
        let active_apps_result =
            database::applications::get_active_applications(Some(owner), Some(repo)).await;

        // Handle errors in getting active applications.
        let active_apps = match active_apps_result {
            Ok(apps) => apps,
            Err(e) => return Err(LDNError::Load(format!("Database error: {}", e))),
        };

        // Filter and convert active applications.
        let mut apps: Vec<ApplicationFile> = Vec::new();
        for app_model in active_apps {
            // If a filter was provided and it doesn't match the application's id, continue to the next iteration.
            if let Some(ref filter_id) = filter {
                if app_model.application.is_some() && app_model.id != filter_id.as_str() {
                    continue;
                }
            }

            // Try to deserialize the `application` field to `ApplicationFile`.
            if let Some(app_json) = app_model.application {
                match from_str::<ApplicationFile>(&app_json) {
                    Ok(app) => apps.push(app),
                    //if error, don't push into apps
                    Err(err) => {
                        log::error!("Failed to parse application file from DB: {}", err);
                    }
                }
            }
        }

        Ok(apps)
    }

    pub async fn active_apps_with_last_update(
        owner: String,
        repo: String,
        filter: Option<String>,
    ) -> Result<Vec<ApplicationFileWithDate>, LDNError> {
        let gh = github_async_new(owner.to_string(), repo.to_string()).await;
        let mut apps: Vec<ApplicationFileWithDate> = Vec::new();
        let pull_requests = gh.list_pull_requests().await.unwrap();
        let pull_requests = future::try_join_all(
            pull_requests
                .into_iter()
                .map(|pr: PullRequest| {
                    LDNApplication::load_pr_files(pr, owner.clone(), repo.clone())
                })
                .collect::<Vec<_>>(),
        )
        .await
        .unwrap();
        for r in pull_requests {
            if let Some((sha, path, app_file, pr_info)) = r {
                if let Some(updated_at) = pr_info.updated_at {
                    let app_with_date = ApplicationFileWithDate {
                        application_file: app_file.clone(),
                        updated_at,
                        pr_number: pr_info.number,
                        sha,
                        path,
                    };

                    if filter.as_ref().map_or(true, |f| &app_file.id == f) {
                        apps.push(app_with_date);
                    }
                }
            }
        }
        Ok(apps)
    }

    pub async fn merged_apps_with_last_update(
        owner: String,
        repo: String,
        filter: Option<String>,
    ) -> Result<Vec<ApplicationFileWithDate>, LDNError> {
        let gh = Arc::new(github_async_new(owner.to_string(), repo.to_string()).await);

        let applications_path = "applications";
        let mut all_files_result = gh.get_files(applications_path).await.map_err(|e| {
            LDNError::Load(format!(
                "Failed to retrieve all files from GitHub. Reason: {}",
                e
            ))
        })?;

        all_files_result
            .items
            .retain(|item| item.download_url.is_some() && item.name.ends_with(".json"));

        let mut application_files_with_date: Vec<ApplicationFileWithDate> = vec![];
        for fd in all_files_result.items {
            let gh_clone = Arc::clone(&gh);
            let result = gh_clone.get_last_modification_date(&fd.path).await;

            if let Ok(updated_at) = result {
                let map_result = LDNApplication::map_merged(fd).await;

                if let Ok(Some((content, app_file))) = map_result {
                    application_files_with_date.push(ApplicationFileWithDate {
                        application_file: app_file,
                        updated_at,
                        pr_number: 0,
                        sha: content.sha,
                        path: content.path,
                    });
                }
            } else {
                log::warn!("Failed to get last modification date for file: {}", fd.path);
            }
        }

        let filtered_files: Vec<ApplicationFileWithDate> = if let Some(filter_val) = filter {
            application_files_with_date
                .into_iter()
                .filter(|f| f.application_file.id == filter_val)
                .collect()
        } else {
            application_files_with_date
        };

        Ok(filtered_files)
    }

    /// Create New Application
    pub async fn new_from_issue(info: CreateApplicationInfo) -> Result<Self, LDNError> {
        let issue_number = info.issue_number;
        let gh = github_async_new(info.owner.to_string(), info.repo.to_string()).await;
        let (mut parsed_ldn, _) = LDNApplication::parse_application_issue(
            issue_number.clone(),
            info.owner.clone(),
            info.repo.clone(),
        )
        .await?;

        parsed_ldn.datacap.total_requested_amount = process_amount(parsed_ldn.datacap.total_requested_amount.clone());
        parsed_ldn.datacap.weekly_allocation = process_amount(parsed_ldn.datacap.weekly_allocation.clone());
        
        let application_id = parsed_ldn.id.clone();
        let file_name = LDNPullRequest::application_path(&application_id);
        let branch_name = LDNPullRequest::application_branch_name(&application_id);

        let multisig_address = if parsed_ldn.datacap.custom_multisig == "[X] Use Custom Multisig" {
            "true".to_string()
        } else {
            "false".to_string()
        };

        match gh.get_file(&file_name, &branch_name).await {
            // If the file does not exist, create a new application file
            Err(_) => {
                log::info!("File not found, creating new application file");
                let application_file = ApplicationFile::new(
                    issue_number.clone(),
                    multisig_address,
                    parsed_ldn.version,
                    parsed_ldn.id.clone(),
                    parsed_ldn.client.clone(),
                    parsed_ldn.project,
                    parsed_ldn.datacap,
                )
                .await;

                let applications = database::applications::get_applications().await.unwrap();

                //check if id is in applications vector
                let app_model = applications.iter().find(|app| app.id == application_id);
                
                if let Some(app_model) = app_model {
                    // Add a comment to the GitHub issue
                    log::info!("Application already exists in the database");
                    Self::issue_pathway_mismatch_comment(
                        issue_number.clone(),
                        info.owner.clone(),
                        info.repo.clone(),
                        Some(app_model.clone()),
                    )
                    .await?;
                    
                    // Return an error as the application already exists
                    return Err(LDNError::New(
                        "Pathway mismatch: Application already exists".to_string(),
                    ));
                } else {
                    log::info!("Application does not exist in the database");
                    let blockchain = BlockchainData::new();
                
                    // Check the allowance for the address
                    match blockchain.get_allowance_for_address(&application_id).await {
                        Ok(allowance) if allowance != "0" => {
                            log::info!("Allowance found and is not zero. Value is {}", allowance);
                            // If allowance is found and is not zero, issue the pathway mismatch comment
                            Self::issue_pathway_mismatch_comment(
                                issue_number.clone(),
                                info.owner.clone(),
                                info.repo.clone(),
                                None, 
                            ).await?;
                            
                            return Err(LDNError::New(
                                "Pathway mismatch: Application has already received datacap".to_string(),
                            ));
                        },
                        Ok(_) => {
                            log::info!("Allowance not found or is zero");
                        },
                        Err(e) => {
                            //If error contains "DMOB api", add error label and comment to issue
                            if e.to_string().contains("DMOB api") {
                                log::error!("Error getting allowance for address. Unable to access blockchain data");
                                Self::add_error_label(
                                    issue_number.clone(),
                                    "".to_string(),
                                    info.owner.clone(),
                                    info.repo.clone(),
                                ).await?;

                                Self::add_comment_to_issue(
                                    issue_number.clone(),
                                    info.owner.clone(),
                                    info.repo.clone(),
                                    "Unable to access blockchain data for your address. Please contact support.".to_string(),
                                ).await?;
                                
                                return Err(LDNError::New(
                                    "Error getting allowance for address. Unable to access blockchain".to_string(),
                                ));
                            }
                        },
                    }
                }

                let file_content = match serde_json::to_string_pretty(&application_file) {
                    Ok(f) => f,
                    Err(e) => {
                        Self::add_error_label(
                            application_file.issue_number.clone(),
                            "".to_string(),
                            info.owner.clone(),
                            info.repo.clone(),
                        )
                        .await?;
                        return Err(LDNError::New(format!(
                            "Application issue file is corrupted /// {}",
                            e
                        )));
                    }
                };
                let app_id = parsed_ldn.id.clone();
                let file_sha = LDNPullRequest::create_pr_for_new_application(
                    issue_number.clone(),
                    parsed_ldn.client.name.clone(),
                    branch_name.clone(),
                    LDNPullRequest::application_path(&app_id),
                    file_content.clone(),
                    info.owner.clone(),
                    info.repo.clone(),
                )
                .await?;
                Self::issue_waiting_for_gov_review(
                    issue_number.clone(),
                    info.owner.clone(),
                    info.repo.clone(),
                )
                .await?;
                Self::update_issue_labels(
                    application_file.issue_number.clone(),
                    &[
                        AppState::Submitted.as_str(),
                        "waiting for allocator review",
                    ],
                    info.owner.clone(),
                    info.repo.clone(),
                )
                .await?;
                match gh.get_pull_request_by_head(&branch_name).await {
                    Ok(prs) => {
                        if let Some(pr) = prs.get(0) {
                            let number = pr.number;
                            database::applications::create_application(
                                application_id.clone(),
                                info.owner.clone(),
                                info.repo.clone(),
                                number,
                                file_content,
                                LDNPullRequest::application_path(&app_id),
                            )
                            .await
                            .map_err(|e| {
                                return LDNError::New(format!(
                                    "Application issue {} cannot create application in DB /// {}",
                                    application_id, e
                                ));
                            })?;
                        }
                    }
                    Err(e) => log::warn!("Failed to get pull request by head: {}", e),
                }

                Ok(LDNApplication {
                    github: gh,
                    application_id,
                    file_sha,
                    file_name,
                    branch_name,
                })
            }

            // If the file already exists, return an error
            Ok(_) => {
                let app_model = match Self::get_application_model(
                    application_id.clone(),
                    info.owner.clone(),
                    info.repo.clone(),
                ).await {
                    Ok(model) => Some(model),
                    Err(_) => {
                        return Err(LDNError::New(
                            "Original application file not found in db, but GH file exists".to_string(),
                        ))
                    },
                };

                // Add a comment to the GitHub issue
                Self::issue_pathway_mismatch_comment(
                    issue_number.clone(),
                    info.owner.clone(),
                    info.repo.clone(),
                    Some(app_model.unwrap()), 
                )
                .await?;
                
                // Return an error as the application already exists
                return Err(LDNError::New(
                    "Pathway mismatch: Allocator already assigned".to_string(),
                ));
            }
        }
    }

    /// Move application from Governance Review to Proposal
    pub async fn complete_governance_review(
        &self,
        actor: String,
        owner: String,
        repo: String,
        allocation_amount: String,
    ) -> Result<ApplicationFile, LDNError> {
        match self.app_state().await {
            Ok(s) => match s {
                AppState::Submitted | AppState::AdditionalInfoRequired | AppState::AdditionalInfoSubmitted => {
                    let app_file: ApplicationFile = self.file().await?;
                    let allocation_amount_parsed = process_amount(allocation_amount.clone());

                    let db_allocator = match get_allocator(&owner, &repo).await {
                        Ok(allocator) => allocator.unwrap(),
                        Err(err) => {
                            return Err(LDNError::New(format!("Database: get_allocator: {}", err)));
                        }
                    };
                    let db_multisig_address = db_allocator.multisig_address.unwrap();
                    Self::check_and_handle_allowance(
                        &db_multisig_address.clone(),
                        Some(allocation_amount_parsed.clone()),
                    ).await?;

                    let uuid = uuidv4::uuid::v4();
                    let request = AllocationRequest::new(
                        actor.clone(),
                        uuid,
                        AllocationRequestType::First,
                        allocation_amount_parsed,
                    );

                    let app_file = app_file.complete_governance_review(actor.clone(), request);
                    let file_content = serde_json::to_string_pretty(&app_file).unwrap();
                    let app_path = &self.file_name.clone();
                    let app_branch = self.branch_name.clone();
                    Self::issue_datacap_request_trigger(
                        app_file.clone(),
                        owner.clone(),
                        repo.clone(),
                    )
                    .await?;
                    match LDNPullRequest::add_commit_to(
                        app_path.to_string(),
                        app_branch.clone(),
                        LDNPullRequest::application_move_to_proposal_commit(&actor),
                        file_content,
                        self.file_sha.clone(),
                        owner.clone(),
                        repo.clone(),
                    )
                    .await
                    {
                        Some(()) => {
                            match self.github.get_pull_request_by_head(&app_branch).await {
                                Ok(prs) => {
                                    if let Some(pr) = prs.get(0) {
                                        let number = pr.number;
                                        let _ = database::applications::update_application(
                                            app_file.id.clone(),
                                            owner.clone(),
                                            repo.clone(),
                                            number,
                                            serde_json::to_string_pretty(&app_file).unwrap(),
                                            Some(app_path.clone()),
                                        )
                                        .await;
        
                                        Self::issue_datacap_allocation_requested(
                                            app_file.clone(),
                                            app_file.get_active_allocation(),
                                            owner.clone(),
                                            repo.clone(),
                                        )
                                        .await?;
                                        Self::update_issue_labels(
                                            app_file.issue_number.clone(),
                                            &[AppState::ReadyToSign.as_str()],
                                            owner.clone(),
                                            repo.clone(),
                                        )
                                        .await?;
                                        Self::issue_ready_to_sign(
                                            app_file.issue_number.clone(),
                                            owner.clone(),
                                            repo.clone(),
                                        )
                                        .await?;
                                    }
                                }
                                Err(e) => log::warn!("Failed to get pull request by head: {}", e),
                            };
                            Ok(app_file)
                        }
                        None => {
                            return Err(LDNError::New(format!(
                                "Application issue {} cannot be triggered(1)",
                                self.application_id
                            )))
                        }
                    }
                }
                _ => Err(LDNError::New(format!(
                    "Application issue {} cannot be triggered(2)",
                    self.application_id
                ))),
            },
            Err(e) => Err(LDNError::New(format!(
                "Application issue {} cannot be triggered {}(3)",
                self.application_id, e
            ))),
        }
    }

    /// Move application from Proposal to Approved
    pub async fn complete_new_application_proposal(
        &self,
        signer: VerifierInput,
        request_id: String,
        owner: String,
        repo: String,
        new_allocation_amount: Option<String>,
    ) -> Result<ApplicationFile, LDNError> {
        // TODO: Convert DB errors to LDN Error
        // Get multisig threshold from the database
        let db_allocator = match get_allocator(&owner, &repo).await {
            Ok(allocator) => allocator.unwrap(),
            Err(err) => {
                return Err(LDNError::New(format!("Database: get_allocator: {}", err)));
            }
        };
        let db_multisig_address = db_allocator.multisig_address.unwrap();

        // Get multisig threshold from blockchain
        let blockchain_threshold =
            match get_multisig_threshold_for_actor(&db_multisig_address).await {
                Ok(threshold) => Some(threshold),
                Err(_) => None,
            };

        let db_threshold: u64 = db_allocator.multisig_threshold.unwrap_or(2) as u64;

        // If blockchain threshold is available and different from DB, update DB (placeholder for update logic)
        if let Some(blockchain_threshold) = blockchain_threshold {
            if blockchain_threshold != db_threshold {
                match update_allocator_threshold(&owner, &repo, blockchain_threshold as i32).await {
                    Ok(_) => log::info!("Database updated with new multisig threshold"),
                    Err(e) => log::error!("Failed to update database: {}", e),
                };
            }
        }
        // Use the blockchain threshold if available; otherwise, fall back to the database value
        let threshold_to_use = blockchain_threshold.unwrap_or(db_threshold);

        // Rest of your function logic remains unchanged...
        if threshold_to_use < 2 {
            return self
                .complete_new_application_approval(signer, request_id, owner, repo, new_allocation_amount)
                .await;
        }

        match self.app_state().await {
            Ok(s) => match s {
                AppState::ReadyToSign => {
                    let app_file: ApplicationFile = self.file().await?;
                    if !app_file.allocation.is_active(request_id.clone()) {
                        return Err(LDNError::Load(format!(
                            "Request {} is not active",
                            request_id
                        )));
                    }
                    let app_lifecycle = app_file.lifecycle.finish_proposal();
                    let mut app_file = app_file.add_signer_to_allocation(
                        signer.clone().into(),
                        request_id,
                        app_lifecycle,
                    );
                    if new_allocation_amount.is_some() && app_file.allocation.0.len() > 1 {
                        Self::check_and_handle_allowance(
                            &db_multisig_address.clone(),
                            new_allocation_amount.clone(),
                        ).await?;

                        let new_allocation_amount_parsed = process_amount(new_allocation_amount.clone().unwrap());

                        let _ = app_file.adjust_active_allocation_amount(new_allocation_amount_parsed);
                    }
                    
                    let file_content = serde_json::to_string_pretty(&app_file).unwrap();
                    match LDNPullRequest::add_commit_to(
                        self.file_name.to_string(),
                        self.branch_name.clone(),
                        LDNPullRequest::application_move_to_approval_commit(
                            &signer.signing_address,
                        ),
                        file_content,
                        self.file_sha.clone(),
                        owner.clone(),
                        repo.clone(),
                    )
                    .await
                    {
                        Some(()) => {
                            match self
                                .github
                                .get_pull_request_by_head(&self.branch_name)
                                .await
                            {
                                Ok(prs) => {
                                    if let Some(pr) = prs.get(0) {
                                        let number = pr.number;
                                        let _ = database::applications::update_application(
                                            app_file.id.clone(),
                                            owner.clone(),
                                            repo.clone(),
                                            number,
                                            serde_json::to_string_pretty(&app_file).unwrap(),
                                            Some(self.file_name.clone()),
                                        )
                                        .await;
                                        Self::issue_start_sign_dc(
                                            app_file.issue_number.clone(),
                                            owner.clone(),
                                            repo.clone(),
                                        )
                                        .await?;
                                        Self::issue_datacap_request_signature(
                                            app_file.clone(),
                                            "proposed".to_string(),
                                            owner.clone(),
                                            repo.clone(),
                                        )
                                        .await?;
                                        Self::update_issue_labels(
                                            app_file.issue_number.clone(),
                                            &[AppState::StartSignDatacap.as_str()],
                                            owner.clone(),
                                            repo.clone(),
                                        )
                                        .await?;
                                    }
                                }
                                Err(e) => log::warn!("Failed to get pull request by head: {}", e),
                            };
                            Ok(app_file)
                        }
                        None => {
                            return Err(LDNError::New(format!(
                                "Application issue {} cannot be proposed(1)",
                                self.application_id
                            )))
                        }
                    }
                }
                _ => Err(LDNError::New(format!(
                    "Application issue {} cannot be proposed(2)",
                    self.application_id
                ))),
            },
            Err(e) => Err(LDNError::New(format!(
                "Application issue {} cannot be proposed {}(3)",
                self.application_id, e
            ))),
        }
    }

    pub async fn complete_new_application_approval(
        &self,
        signer: VerifierInput,
        request_id: String,
        owner: String,
        repo: String,
        new_allocation_amount: Option<String>
    ) -> Result<ApplicationFile, LDNError> {
        // Get multisig threshold from the database
        let db_allocator = match get_allocator(&owner, &repo).await {
            Ok(allocator) => allocator.unwrap(),
            Err(err) => {
                return Err(LDNError::New(format!("Database: get_allocator: {}", err)));
            }
        };
        let threshold_to_use = db_allocator.multisig_threshold.unwrap_or(2) as usize;

        let app_state = self.app_state().await?;

        if app_state != AppState::StartSignDatacap
            && !(threshold_to_use == 1 && app_state == AppState::ReadyToSign)
        {
            return Err(LDNError::New(format!(
                "Application issue {} cannot be approved in its current state",
                self.application_id
            )));
        }

        let mut app_file: ApplicationFile = self.file().await?;
        let app_lifecycle = app_file.lifecycle.finish_approval();

        // Find the signers that already signed
        let current_signers = app_file
            .allocation
            .0
            .iter()
            .find(|&alloc| alloc.id == request_id && alloc.is_active)
            .map_or(vec![], |alloc| alloc.signers.0.clone());

        // // Check if the signer has already signed
        if current_signers
            .iter()
            .any(|s| s.signing_address == signer.signing_address)
        {
            return Err(LDNError::New(format!(
                "Signer {} has already approved this application",
                signer.signing_address
            )));
        }

        // Check if the number of signers meets or exceeds the multisig threshold
        let multisig_threshold_usize = threshold_to_use as usize;
        if current_signers.len() >= multisig_threshold_usize {
            return Err(LDNError::New(
                "No additional signatures needed as the multisig threshold is already met"
                    .to_string(),
            ));
        }

        // Check the allowance for the address
        
        if new_allocation_amount.is_some() && app_file.allocation.0.len() > 1 {
            let db_multisig_address = db_allocator.multisig_address.unwrap();
            
            Self::check_and_handle_allowance(
                &db_multisig_address.clone(),
                new_allocation_amount.clone(),
            ).await?;
            let new_allocation_amount_parsed = process_amount(new_allocation_amount.clone().unwrap());

            let _ = app_file.adjust_active_allocation_amount(new_allocation_amount_parsed);
        }

        // Add signer to signers array
        let app_file = app_file.add_signer_to_allocation_and_complete(
            signer.clone().into(),
            request_id.clone(),
            app_lifecycle,
        );

        let file_content = serde_json::to_string_pretty(&app_file).unwrap();
        let commit_result = LDNPullRequest::add_commit_to(
            self.file_name.to_string(),
            self.branch_name.clone(),
            LDNPullRequest::application_move_to_confirmed_commit(&signer.signing_address),
            file_content,
            self.file_sha.clone(),
            owner.clone(),
            repo.clone(),
        )
        .await;

        match commit_result {
            Some(()) => {
                match self
                    .github
                    .get_pull_request_by_head(&self.branch_name)
                    .await
                {
                    Ok(prs) => {
                        if let Some(pr) = prs.get(0) {
                            let number = pr.number;
                            if let Err(e) = database::applications::update_application(
                                app_file.id.clone(),
                                owner.clone(),
                                repo.clone(),
                                number,
                                serde_json::to_string_pretty(&app_file).unwrap(),
                                Some(self.file_name.clone()),
                            )
                            .await
                            {
                                log::warn!("Failed to update application in database: {}", e);
                                return Err(LDNError::New(format!(
                                    "Database update failed for application issue {}",
                                    self.application_id
                                )));
                            }

                            Self::issue_datacap_request_signature(
                                app_file.clone(),
                                "approved".to_string(),
                                owner.clone(),
                                repo.clone(),
                            )
                            .await?;
                            Self::update_issue_labels(
                                app_file.issue_number.clone(),
                                &[AppState::Granted.as_str()],
                                owner.clone(),
                                repo.clone(),
                            )
                            .await?;
                            Self::issue_granted(
                                app_file.issue_number.clone(),
                                owner.clone(),
                                repo.clone(),
                            )
                            .await?;
                        }
                        Ok(app_file)
                    }
                    Err(e) => {
                        log::warn!("Failed to get pull request by head: {}", e);
                        Err(LDNError::New(format!(
                            "Pull request retrieval failed for application issue {}",
                            self.application_id
                        )))
                    }
                }
            }
            None => {
                log::warn!(
                    "Failed to add commit for application issue {}",
                    self.application_id
                );
                return Err(LDNError::New(format!(
                                "Commit operation failed for application issue {} and no error details available",
                                self.application_id
                            )));
            }
        }
    }

    async fn parse_application_issue(
        issue_number: String,
        owner: String,
        repo: String,
    ) -> Result<(ParsedIssue, String), LDNError> {
        let gh = github_async_new(owner.to_string(), repo.to_string()).await;
        let issue = gh
            .list_issue(issue_number.parse().unwrap())
            .await
            .map_err(|e| {
                LDNError::Load(format!(
                    "Failed to retrieve issue {} from GitHub. Reason: {}",
                    issue_number, e
                ))
            })?;
        if let Some(issue_body) = issue.body {
            Ok((ParsedIssue::from_issue_body(&issue_body), issue.user.login))
        } else {
            Err(LDNError::Load(format!(
                "Failed to retrieve issue {} from GitHub. Reason: {}",
                issue_number, "No body"
            )))
        }
    }

    pub async fn check_application_exists(
        app_model: ApplicationModel,
        application_id: String,
    ) -> Result<bool, LDNError> {
        let app_str = app_model.application.ok_or_else(|| {
            LDNError::Load(format!(
                "Application {} does not have an application field",
                application_id
            ))
        })?;
    
        let db_application: ApplicationFile = ApplicationFile::from_str(&app_str)
            .map_err(|e| LDNError::Load(format!("Failed to parse application file from DB: {}", e)))?;
        
        if db_application.id == application_id {
            Ok(true)  // It exists
        } else {
            Ok(false) // Return false if application doesn't exist
        }
    }

    /// Return Application state
    async fn app_state(&self) -> Result<AppState, LDNError> {
        let f = self.file().await?;
        Ok(f.lifecycle.get_state())
    }

    /// Return Application state
    pub async fn total_dc_reached(
        application_id: String,
        owner: String,
        repo: String,
    ) -> Result<bool, LDNError> {
        let merged = Self::merged(owner.clone(), repo.clone()).await?;
        let app = merged
            .par_iter()
            .find_first(|(_, app)| app.id == application_id);
        if app.is_some() && app.unwrap().1.lifecycle.get_state() == AppState::Granted {
            let app = app.unwrap().1.reached_total_datacap();
            let gh = github_async_new(owner.to_string(), repo.to_string()).await;
            let ldn_app =
                LDNApplication::load(application_id.clone(), owner.clone(), repo.clone()).await?;
            let ContentItems { items } = gh.get_file(&ldn_app.file_name, "main").await.unwrap();
            Self::issue_full_dc(app.issue_number.clone(), owner.clone(), repo.clone()).await?;
            Self::update_issue_labels(
                app.issue_number.clone(),
                &[AppState::TotalDatacapReached.as_str()],
                owner.clone(),
                repo.clone(),
            )
            .await?;
            LDNPullRequest::create_pr_for_existing_application(
                app.id.clone(),
                app.client.name.clone(),
                serde_json::to_string_pretty(&app).unwrap(),
                ldn_app.file_name.clone(),
                format!("{}-total-dc-reached", app.id),
                items[0].sha.clone(),
                owner,
                repo,
                true
            )
            .await?;
            Ok(true)
        } else {
            return Err(LDNError::Load(format!(
                "Application issue {} does not exist",
                application_id
            )));
        }
    }

    fn content_items_to_app_file(file: ContentItems) -> Result<ApplicationFile, LDNError> {
        let f = &file
            .clone()
            .take_items()
            .get(0)
            .and_then(|f| f.content.clone())
            .and_then(|f| base64::decode_application_file(&f.replace("\n", "")))
            .ok_or(LDNError::Load(format!("Application file is corrupted",)))?;
        return Ok(ApplicationFile::from(f.clone()));
    }

    pub async fn file(&self) -> Result<ApplicationFile, LDNError> {
        match self
            .github
            .get_file(&self.file_name, &self.branch_name)
            .await
        {
            Ok(file) => {
                return Ok(LDNApplication::content_items_to_app_file(file)?);
            }
            Err(e) => {
                dbg!(&e);
                return Err(LDNError::Load(format!(
                    "Application issue {} file does not exist ///",
                    self.application_id
                )));
            }
        }
    }

    pub async fn fetch_verifiers(
        owner: String,
        repo: String,
    ) -> Result<ValidVerifierList, LDNError> {
        let allocator = database::allocators::get_allocator(&owner, &repo)
            .await
            .map_err(|e| LDNError::Load(format!("Failed to retrieve allocators /// {}", e)))?;

        let mut verifiers_handles = Vec::new();

        let allocator = match allocator {
            Some(a) => a,
            None => return Err(LDNError::Load("No allocator found".into())),
        };

        if let Some(handles) = allocator.verifiers_gh_handles {
            verifiers_handles.extend(handles.split(',').map(|s| s.trim().to_string()));
        }

        if verifiers_handles.is_empty() {
            return Err(LDNError::Load("No review team found".into()));
        }

        Ok(ValidVerifierList {
            verifiers: verifiers_handles,
        })
    }

    async fn single_merged(
        application_id: String,
        owner: String,
        repo: String,
    ) -> Result<(ApplicationGithubInfo, ApplicationFile), LDNError> {
        Ok(LDNApplication::merged(owner, repo)
            .await?
            .into_iter()
            .find(|(_, app)| app.id == application_id)
            .map_or_else(
                || {
                    return Err(LDNError::Load(format!(
                        "Application issue {} does not exist",
                        application_id
                    )));
                },
                |app| Ok(app),
            )?)
    }

    async fn map_merged(item: Content) -> Result<Option<(Content, ApplicationFile)>, LDNError> {
        if item.download_url.is_none() {
            return Ok(None);
        }
        let file = reqwest::Client::new()
            .get(&item.download_url.clone().unwrap())
            .send()
            .await
            .map_err(|e| LDNError::Load(format!("here {}", e)))?;
        let file = file
            .text()
            .await
            .map_err(|e| LDNError::Load(format!("here1 {}", e)))?;
        let app = match ApplicationFile::from_str(&file) {
            Ok(app) => {
                if app.lifecycle.is_active {
                    app
                } else {
                    return Ok(None);
                }
            }
            Err(_) => {
                return Ok(None);
            }
        };
        Ok(Some((item, app)))
    }

    pub async fn merged(
        owner: String,
        repo: String,
    ) -> Result<Vec<(ApplicationGithubInfo, ApplicationFile)>, LDNError> {
        // Retrieve all applications in the main branch from the database.
        let merged_apps_result = database::applications::get_merged_applications(
            Some(owner.clone()),
            Some(repo.clone()),
        )
        .await;

        // Handle errors in getting applications from the main branch.
        let merged_app_models = match merged_apps_result {
            Ok(apps) => apps,
            Err(e) => return Err(LDNError::Load(format!("Database error: {}", e))),
        };

        // Convert applications from the main branch.
        let mut merged_apps: Vec<(ApplicationGithubInfo, ApplicationFile)> = Vec::new();
        for app_model in merged_app_models {
            // Try to deserialize the `application` field to `ApplicationFile`.
            if let Some(app_json) = app_model.application {
                match from_str::<ApplicationFile>(&app_json) {
                    Ok(app) => merged_apps.push((
                        ApplicationGithubInfo {
                            sha: app_model.sha.unwrap(),
                            path: app_model.path.unwrap(),
                        },
                        app,
                    )),
                    Err(_) => {}
                }
            }
        }

        let active_apps = Self::active(owner, repo, None).await?;
        let mut apps: Vec<(ApplicationGithubInfo, ApplicationFile)> = vec![];
        for app in merged_apps {
            if active_apps.iter().find(|a| a.id == app.1.id).is_none() && app.1.lifecycle.is_active
            {
                apps.push(app);
            }
        }

        Ok(apps)
    }

    pub async fn refill(refill_info: RefillInfo) -> Result<bool, LDNError> {
        let apps =
            LDNApplication::merged(refill_info.owner.clone(), refill_info.repo.clone()).await?;
        if let Some((content, mut app)) = apps.into_iter().find(|(_, app)| app.id == refill_info.id)
        {
            let uuid = uuidv4::uuid::v4();
            let request_id = uuid.clone();
            let new_request = AllocationRequest::new(
                "SSA Bot".to_string(),
                request_id.clone(),
                AllocationRequestType::Refill(0),
                format!("{}{}", refill_info.amount, refill_info.amount_type),
            );
            let app_file = app.start_refill_request(new_request);
            Self::issue_refill(
                app.issue_number.clone(),
                refill_info.owner.clone(),
                refill_info.repo.clone(),
            )
            .await?;
            LDNPullRequest::create_pr_for_existing_application(
                app.id.clone(),
                app.client.name.clone(),
                serde_json::to_string_pretty(&app_file).unwrap(),
                content.path.clone(), // filename
                request_id.clone(),
                content.sha,
                refill_info.owner,
                refill_info.repo,
                true
            )
            .await?;
            return Ok(true);
        }
        Err(LDNError::Load("Failed to get application file".to_string()))
    }

    pub async fn validate_merge_application(
        pr_number: u64,
        owner: String,
        repo: String,
    ) -> Result<bool, LDNError> {
        log::info!("Starting validate_merge_application:");
        log::info!("- Validating merge for PR number {}", pr_number,);

        let application =
            match LDNApplication::single_active(pr_number, owner.clone(), repo.clone()).await {
                Ok(app) => {
                    log::info!("- Got application");
                    app
                }
                Err(err) => {
                    log::error!("- Failed to get application. Reason: {}", err);
                    return Err(LDNError::Load(format!(
                        "Failed to get application. Reason: {}",
                        err
                    )));
                }
            };

        // conditions for automerge:
        // 1. Application is in Granted state
        // 2. Application has Validated by and Validated at fields set
        // 3. Application doesn't have an active request
        // 4. Application does not have edited = true in lifecycle object
        if application.lifecycle.get_state() == AppState::Granted {
            if application.lifecycle.validated_by.is_empty() {
                log::warn!("- Application has not been validated");
                return Ok(false);
            }
            if application.lifecycle.validated_at.is_empty() {
                log::warn!("- Application has not been validated at");
                return Ok(false);
            }
            let active_request = application.allocation.active();
            if active_request.is_some() {
                log::warn!("- Application has an active request");
                return Ok(false);
            }
            if application.lifecycle.edited.unwrap_or(false) == true {
                log::warn!("Val Trigger - Application has been edited");
                return Ok(false);
            }
            log::info!("- Application is in a valid state!");

            Self::merge_application(pr_number, owner, repo).await?;
            return Ok(true);
        }

        log::warn!("- Application is not in a valid state");
        return Ok(false);
    }

    pub async fn merge_application(
        pr_number: u64,
        owner: String,
        repo: String,
    ) -> Result<bool, LDNError> {
        let gh = github_async_new(owner.to_string(), repo.to_string()).await;

        gh.merge_pull_request(pr_number).await.map_err(|e| {
            LDNError::Load(format!(
                "Failed to merge pull request {}. Reason: {}",
                pr_number, e
            ))
        })?;

        database::applications::merge_application_by_pr_number(owner, repo, pr_number)
            .await
            .map_err(|e| {
                LDNError::Load(format!(
                    "Failed to update application in database. Reason: {}",
                    e
                ))
            })?;

        return Ok(true);
    }

    pub async fn validate_flow(
        pr_number: u64,
        actor: &str,
        owner: String,
        repo: String,
    ) -> Result<bool, LDNError> {
        log::info!("Starting validate_flow:");
        log::info!(
            "- Validating flow for PR number {} with user handle {}",
            pr_number,
            actor
        );

        let gh = github_async_new(owner.to_string(), repo.to_string()).await;
        let author = match gh.get_last_commit_author(pr_number).await {
            Ok(author) => {
                log::info!("- Last commit author: {}", author);
                author
            }
            Err(err) => {
                log::error!("- Failed to get last commit author. Reason: {}", err);
                return Err(LDNError::Load(format!(
                    "Failed to get last commit author. Reason: {}",
                    err
                )));
            }
        };

        if author.is_empty() {
            log::warn!("- Author is empty");
            return Ok(false);
        }

        let (_, files) = match gh.get_pull_request_files(pr_number).await {
            Ok(files) => {
                log::info!("- Got Pull request files");
                files
            }
            Err(err) => {
                log::error!("- Failed to get pull request files. Reason: {}", err);
                return Err(LDNError::Load(format!(
                    "Failed to get pull request files. Reason: {}",
                    err
                )));
            }
        };

        if files.len() != 1 {
            log::warn!("- Number of files in pull request is not equal to 1");
            return Ok(false);
        }

        let branch_name = match gh.get_branch_name_from_pr(pr_number).await {
            Ok(branch_name) => {
                log::info!("- Branch name: {}", branch_name);
                branch_name
            }
            Err(err) => {
                log::error!(
                    "- Failed to get branch name from pull request. Reason: {}",
                    err
                );
                return Err(LDNError::Load(format!(
                    "Failed to get branch name from pull request. Reason: {}",
                    err
                )));
            }
        };

        let application = match gh.get_file(&files[0].filename, &branch_name).await {
            Ok(file) => {
                log::info!("- Got File content");
                LDNApplication::content_items_to_app_file(file)?
            }
            Err(err) => {
                log::error!("- Failed to get file content. Reason: {}", err);
                return Err(LDNError::Load(format!(
                    "Failed to get file content. Reason: {}",
                    err
                )));
            }
        };

        // Check if application is in Submitted state
        let state = application.lifecycle.get_state();
        if state == AppState::Submitted || state == AppState::AdditionalInfoRequired || state == AppState::AdditionalInfoSubmitted {
            if !application.lifecycle.validated_by.is_empty() {
                log::warn!(
                    "- Application has already been validated by: {}",
                    application.lifecycle.validated_by
                );
                return Ok(false);
            }
            if !application.lifecycle.validated_at.is_empty() {
                log::warn!(
                    "- Application has already been validated at: {}",
                    application.lifecycle.validated_at
                );
                return Ok(false);
            }
            let active_request = application.allocation.active();
            if active_request.is_some() {
                log::warn!("- Application has an active request");
                return Ok(false);
            }
            if !application.allocation.0.is_empty() {
                log::warn!("- Application has allocations");
                return Ok(false);
            }
            log::info!("- Application is in a valid state!");
            return Ok(true);
        }
        // let bot_user = get_env_var_or_default("BOT_USER");
        // if author != bot_user {
        //     log::warn!("- Author is not the bot user");
        //     return Ok(false);
        // }

        log::info!("- Application is in a valid state");
        return Ok(true);
    }

    pub async fn validate_trigger(
        pr_number: u64,
        actor: &str,
        owner: String,
        repo: String,
    ) -> Result<bool, LDNError> {
        log::info!("Starting validate_trigger:");
        log::info!(
            "- Validating trigger for PR number {} with user handle {}",
            pr_number,
            actor
        );

        if let Ok(application_file) =
            LDNApplication::single_active(pr_number, owner.clone(), repo.clone()).await
        {
            if application_file.lifecycle.get_active_status() == false {
                log::info!("No trigger to validate. Application lifecycle is inactive so the Total DC was reached.");
                return Ok(true);
            }
            let validated_by = application_file.lifecycle.validated_by.clone();
            let validated_at = application_file.lifecycle.validated_at.clone();
            let app_state = application_file.lifecycle.get_state();
            let valid_verifier_list = Self::fetch_verifiers(owner.clone(), repo.clone()).await?;
            // let bot_user = get_env_var_or_default("BOT_USER");

            if application_file.lifecycle.edited.unwrap_or(false) == true {
                log::warn!("Val Trigger - Application has been edited");
                return Ok(false);
            }

            let res: bool = match app_state {
                AppState::AdditionalInfoRequired => {
                    log::warn!("Val Trigger (RtS) - Application state is MoreInfoNeeded");
                    return Ok(false);
                }
                AppState::AdditionalInfoSubmitted => {
                    log::warn!("Val Trigger (RtS) - Application state is MoreInfoNeeded");
                    return Ok(false);
                }
                AppState::Submitted => {
                    log::warn!("Val Trigger (RtS) - Application state is Submitted");
                    return Ok(false);
                }
                AppState::ChangesRequested => {
                    log::warn!("Val Trigger (RtS) - Application state is ChangesRequested");
                    return Ok(false);
                }
                AppState::ReadyToSign => {
                    if application_file.allocation.0.is_empty() {
                        log::warn!("Val Trigger (RtS) - No allocations found");
                        false
                    } else {
                        let active_allocation = application_file.get_active_allocation();

                        if active_allocation.is_none() {
                            log::warn!("Val Trigger (RtS) - Active allocation not found");
                            false
                        } else if active_allocation.unwrap().signers.0.len() > 0 {
                            log::warn!("Val Trigger (RtS) - Active allocation has signers");
                            false
                        } else if validated_at.is_empty() {
                            log::warn!(
                                "Val Trigger (RtS) - Not ready to sign - validated_at is empty"
                            );
                            false
                        } else if validated_by.is_empty() {
                            log::warn!(
                                "Val Trigger (RtS) - Not ready to sign - validated_by is empty"
                            );
                            false
                        }
                        // else if actor != bot_user {
                        //     log::warn!(
                        //         "Val Trigger (RtS) - Not ready to sign - actor is not the bot user"
                        //     );
                        //     false
                        // } 
                        else if !valid_verifier_list.is_valid(&validated_by) {
                            log::warn!("Val Trigger (RtS) - Not ready to sign - valid_verifier_list is not valid");
                            false
                        } else {
                            log::info!("Val Trigger (RtS) - Validated!");
                            true
                        }
                    }
                }
                AppState::StartSignDatacap => {
                    if !validated_at.is_empty()
                        && !validated_by.is_empty()
                        && valid_verifier_list.is_valid(&validated_by)
                    {
                        log::info!("Val Trigger (SSD) - Validated!");
                        true
                    } else {
                        if validated_at.is_empty() {
                            log::warn!("Val Trigger (SSD) - AppState: StartSignDatacap, validation failed: validated_at is empty");
                        }
                        if validated_by.is_empty() {
                            log::warn!("Val Trigger (SSD) - AppState: StartSignDatacap, validation failed: validated_by is empty");
                        }
                        if !valid_verifier_list.is_valid(&validated_by) {
                            log::warn!("Val Trigger (SSD) - AppState: StartSignDatacap, validation failed: valid_verifier_list is not valid");
                        }
                        false
                    }
                }
                AppState::Granted => {
                    if !validated_at.is_empty()
                        && !validated_by.is_empty()
                        && valid_verifier_list.is_valid(&validated_by)
                    {
                        log::info!("Val Trigger (G) - Application is granted");
                        true
                    } else {
                        if validated_at.is_empty() {
                            log::warn!(
                                "Val Trigger (G) - AppState: Granted, validation failed: validated_at is empty"
                            );
                        }
                        if validated_by.is_empty() {
                            log::warn!(
                                "Val Trigger (G) - AppState: Granted, validation failed: validated_by is empty"
                            );
                        }
                        if !valid_verifier_list.is_valid(&validated_by) {
                            log::warn!(
                                "Val Trigger (G) - AppState: Granted, validation failed: valid_verifier_list is not valid"
                            );
                        }
                        false
                    }
                }
                AppState::TotalDatacapReached => {
                    log::info!("Val Trigger (TDR) - Application state is TotalDatacapReached");
                    true
                }
                AppState::Error => {
                    log::warn!("Val Trigger (TDR) - Application state is Error");
                    return Ok(false);
                }
                //TODO: Remove this when merge with other changes
                _ => {
                    log::warn!("Val Trigger (TDR) - Application state is not valid");
                    return Ok(false);
                }
            };

            if res {
                log::info!("Validated!");
                return Ok(true);
            }

            let app_file = application_file.move_back_to_governance_review();
            let ldn_application =
                LDNApplication::load(app_file.id.clone(), owner.clone(), repo.clone()).await?;

            match LDNPullRequest::add_commit_to(
                ldn_application.file_name.clone(),
                ldn_application.branch_name.clone(),
                format!("Move application back to review"),
                serde_json::to_string_pretty(&app_file).unwrap(),
                ldn_application.file_sha.clone(),
                owner.clone(),
                repo.clone(),
            )
            .await
            {
                Some(()) => {
                    let gh = github_async_new(owner.to_string(), repo.to_string()).await;
                    match gh
                        .get_pull_request_by_head(&ldn_application.branch_name)
                        .await
                    {
                        Ok(prs) => {
                            if let Some(pr) = prs.get(0) {
                                let number = pr.number;
                                let _ = database::applications::update_application(
                                    app_file.id.clone(),
                                    owner,
                                    repo,
                                    number,
                                    serde_json::to_string_pretty(&app_file).unwrap(),
                                    Some(ldn_application.file_name.clone()),
                                )
                                .await;
                            }
                        }
                        Err(e) => log::warn!("Failed to get pull request by head: {}", e),
                    };
                }
                None => {}
            };

            return Ok(false);
        };

        log::info!("Failed to fetch Application File");
        Ok(false)
    }

    async fn update_and_commit_application_state(
        self,
        db_application_file: ApplicationFile,
        owner: String,
        repo: String,
        sha: String,
        branch_name: String,
        filename: String,
        commit_message: String,
    ) -> Result<ApplicationFile, LDNError> {  // Changed return type to include ApplicationFile
    
    // Serialize the updated application file
    let file_content = match serde_json::to_string_pretty(&db_application_file) {
        Ok(f) => f,
        Err(e) => {
            Self::add_error_label(
                db_application_file.issue_number.clone(),
                "".to_string(),
                owner.clone(),
                repo.clone(),
            )
            .await?;
            return Err(LDNError::New(format!(
                "Application issue file is corrupted /// {}",
                e
            )));
        }
    };

    // Commit the changes to the branch
    match LDNPullRequest::add_commit_to(
        filename.clone(),
        branch_name.clone(),
        commit_message,
        file_content,
        sha.clone(),
        owner.clone(),
        repo.clone()
    )
        .await
        {
            Some(()) => {
                // Retrieve and update the pull request
                match self.github.get_pull_request_by_head(&branch_name).await {
                    Ok(prs) => {
                        if let Some(pr) = prs.get(0) {
                            let number = pr.number;
                            let update_result = database::applications::update_application(
                                db_application_file.id.clone(),
                                owner.clone(),
                                repo.clone(),
                                number,
                                serde_json::to_string_pretty(&db_application_file).unwrap(),
                                Some(filename.clone()),
                            )
                            .await;
                            
                            match update_result {
                                Ok(_) => return Ok(db_application_file),  // Return the updated ApplicationFile
                                Err(e) => {
                                    log::error!("Failed to update application: {}", e);
                                    return Err(LDNError::New("Failed to update the application in the database".to_string()));
                                }
                            }
                        } else {
                            return Err(LDNError::New("No pull request found for the given branch".to_string()));
                        }
                    }
                    Err(e) => {
                        log::warn!("Failed to get pull request by head: {}", e);
                        return Err(LDNError::New(format!("Failed to get pull request: {}", e)));
                    }
                }
            }
            None => {
                return Err(LDNError::New("Adding commit in approve changes failed".to_string()));
            }
        }
    }

    pub async fn approve_changes(
        self,
        owner: String,
        repo: String
    ) -> Result<String, LDNError> {
        let sha: String = self.file_sha.clone();
        let filename: String = self.file_name.clone();
        let branch_name: String = self.branch_name.clone();
        let application_id: String = self.application_id.clone();


        let db_application_file_str_result = database::applications::get_application(application_id, owner.clone(), repo.clone(), None).await;
        let db_application_file_str = match db_application_file_str_result {
            Ok(file) => file.application.unwrap_or_else(|| panic!("Application data is missing")), // Consider more graceful error handling here
            Err(e) => {
                return Err(LDNError::New(format!(
                    "Failed to fetch application data from the database: {}",
                    e
                )));
            },
        };

        let mut db_application_file: ApplicationFile = serde_json::from_str::<ApplicationFile>(&db_application_file_str.clone()).unwrap();
        let application_state = db_application_file.lifecycle.state.clone();

        if application_state != AppState::ChangesRequested {
            return Err(LDNError::New(format!(
                "Application is not in the correct state",
            )));
        }
    
        let allocation_count = db_application_file.allocation.0.len();
    
        if allocation_count == 0 {
            return Err(LDNError::New(format!(
                "Application does not have any allocations",
            )));
        }
    
        let active_allocation = db_application_file.allocation.active();
        let mut remove_allocation = false;
    
        let active_allocation_ref = match active_allocation.as_ref() {
            Some(allocation) => allocation,
            None => {
                db_application_file.lifecycle.state = AppState::Granted;
                db_application_file.lifecycle.edited = Some(false);
        
                let _ = self.finalize_changes_approval(db_application_file, owner, repo, sha, branch_name, filename).await;
                return Ok("Changes approved".to_string()); // or return an error if appropriate
            }
        };
    
        if allocation_count == 1 && active_allocation_ref.signers.0.is_empty() {
            // case with exactly ONE allocation which is active, but not signed yet
            remove_allocation = true;
            db_application_file.lifecycle.state = AppState::Submitted
        } else if active_allocation_ref.signers.0.is_empty() {
            // case with more than one allocations one of which is active, but not signed yet
            remove_allocation = true;
            db_application_file.lifecycle.state = AppState::Granted
        } else {
            // case with more than one allocations one of which is active and signed, and the number of signatures is 2 because otherwise there'd be no active one
            db_application_file.lifecycle.state = AppState::StartSignDatacap
        };

        db_application_file.lifecycle.edited = Some(false);

        if remove_allocation == true {
            db_application_file.remove_active_allocation();
        }

        let _ = self.finalize_changes_approval(db_application_file, owner, repo, sha, branch_name, filename).await;

        Ok("Changes approved".to_string())
    }

    async fn finalize_changes_approval(
        self,
        db_application_file: ApplicationFile,
        owner: String,
        repo: String,
        sha: String,
        branch_name: String,
        filename: String
    ) -> Result<String, LDNError> {
        Self::update_and_commit_application_state(
            self,
            db_application_file.clone(),
            owner.clone(),
            repo.clone(),
            sha.clone(),
            branch_name.clone(),
            filename.clone(),
            "Changes approved".to_string(),
        ).await?;
        Self::issue_changes_approved(db_application_file.issue_number.clone(), owner, repo, db_application_file.lifecycle.state.clone()).await?;
        Ok("Changes approved".to_string())
    }

    pub async fn check_for_changes(
        pr_number: u64,
        author: &str,
        owner: String,
        repo: String,
    ) -> Result<bool, LDNError> {
        log::info!("Starting check_for_changes:");

        let bot_user = get_env_var_or_default("BOT_USER");
        if author != bot_user {
            log::warn!("- Author is not the bot user");
            return Err(LDNError::New("PR File edited by user".to_string()));
        }

        let gh: GithubWrapper = github_async_new(owner.clone(), repo.clone()).await;
        let result = Self::get_pr_files_and_app(owner.clone(), repo.clone(), pr_number).await;

        let sha: String;
        let filename: String;
        let mut application_file: ApplicationFile;

        match result {
            Ok(Some(((_, files), app))) => {
                if let Some(file) = files.get(0) {
                    sha = file.sha.clone(); 
                    filename = file.filename.clone();
                    application_file = app;
                } else {
                    return Err(LDNError::New("No files found in the pull request".to_string()));
                }
            },
            Ok(None) => {
                return Err(LDNError::New("Failed to fetch PR files or application file".to_string()));
            },
            Err(e) => {
                return Err(e);
            },
        };

        if application_file.lifecycle.edited.unwrap_or(false) == false {
            log::warn!("Val Trigger - Application has not been edited");
            return Ok(true);
        }

        let allocation_count = application_file.allocation.0.len();
        
        if allocation_count == 0 {
            return Err(LDNError::New(format!(
                "Application does not have any allocations",
            )));
        }

        let application_id: String = application_file.id.clone();

        let db_application_file_str_result = database::applications::get_application(application_file.id.clone(), owner.clone(), repo.clone(), None).await;
        let db_application_file_str = match db_application_file_str_result {
            Ok(file) => file.application.unwrap_or_else(|| panic!("Application data is missing")), // Consider more graceful error handling here
            Err(e) => {
                return Err(LDNError::New(format!(
                    "Failed to fetch application data from the database: {}",
                    e
                )));
            },
        };
        let db_application_file: ApplicationFile = serde_json::from_str::<ApplicationFile>(&db_application_file_str.clone()).unwrap();
        
        let commit_message;

        application_file.lifecycle.edited = Some(false);
        if allocation_count == 1 && application_file.allocation.active().is_some() && application_file.allocation.active().unwrap().signers.0.is_empty() {
            application_file.lifecycle.state = AppState::Submitted;
            application_file.allocation = Allocations(Vec::new());
            commit_message = "Updated application state to Verifier Review due to changes requested on the issue and no signed allocations."
        } else {
            application_file.lifecycle.state = AppState::ChangesRequested;
            commit_message = "Updated application state to Changes Requested due to changes requested on the issue and at leasts one partially or fully signed allocation."
        }
        let file_content = match serde_json::to_string_pretty(&application_file) {
            Ok(f) => f,
            Err(e) => {
                Self::add_error_label(
                    application_file.issue_number.clone(),
                    "".to_string(),
                    owner.clone(),
                    repo.clone(),
                )
                .await?;
                return Err(LDNError::New(format!(
                    "Application issue file is corrupted /// {}",
                    e
                )));
            }
        };
        let branch_name = match gh.get_branch_name_from_pr(pr_number).await {
            Ok(branch_name) => {
                log::info!("- Branch name: {}", branch_name);
                branch_name
            }
            Err(err) => {
                log::error!(
                    "- Failed to get branch name from pull request. Reason: {}",
                    err
                );
                return Err(LDNError::Load(format!(
                    "Failed to get branch name from pull request. Reason: {}",
                    err
                )));
            }
        };

        match database::applications::get_application_by_pr_number(owner.clone(), repo.clone(), pr_number).await {
            Ok(_) => {
                let _ = database::applications::update_application(
                    application_id, 
                    owner.clone(), 
                    repo.clone(), 
                    pr_number, 
                    file_content.clone(), 
                    Some(filename.clone())
                )
                    .await
                    .map_err(|e| LDNError::Load(format!("Failed to update application in the database: {}", e)))?;
            },
            Err(_) => {
                let _ = database::applications::create_application(
                    application_id,
                    owner.clone(),
                    repo.clone(),
                    pr_number,
                    file_content.clone(),
                    filename.clone()
                )
                .await.map_err(|e| LDNError::Load(format!("Failed to create application in the database: {}", e)))?;
            }
        }

        gh.update_file(&filename, commit_message, &file_content, &branch_name, &sha).await.map_err(|e| {
            LDNError::Load(format!("Failed to update file in GitHub repo {}/{}. Reason: {} in file {}", gh.owner.clone(), gh.repo.clone(), e, filename))
        })?;

        let differences = application_file.compare(&db_application_file);

        Self::issue_changes_requested(
            application_file.clone(),
            owner.clone(),
            repo.clone(),
            differences
        )
        .await?;
        
        return Ok(true);
    }

    pub async fn validate_approval(
        pr_number: u64,
        owner: String,
        repo: String,
    ) -> Result<bool, LDNError> {
        log::info!("Starting validate_approval:");
        log::info!("Validating approval for PR number {}", pr_number);
        match LDNApplication::single_active(pr_number, owner.clone(), repo.clone()).await {
            Ok(application_file) => {
                if application_file.lifecycle.get_active_status() == false {
                    log::info!("No approval to validate. Application lifecycle is inactive so the Total DC was reached.");
                    return Ok(true);
                }
                let app_state: AppState = application_file.lifecycle.get_state();
                if application_file.lifecycle.edited.unwrap_or(false) == true {
                    log::warn!("Val Trigger - Application has been edited");
                    return Ok(false);
                }

                log::info!("Val Approval - App state is {:?}", app_state.as_str());
                if app_state < AppState::Granted {
                    log::warn!("Val Approval < (G)- State is less than Granted");
                    return Ok(false);
                } else if app_state == AppState::Granted {
                    let active_request_id = match application_file
                        .clone()
                        .lifecycle
                        .get_active_allocation_id()
                    {
                        Some(id) => id,
                        None => {
                            log::warn!("Val Approval (G) - No active request");
                            return Ok(false);
                        }
                    };
                    let active_request =
                        match application_file.allocation.find_one(active_request_id) {
                            Some(request) => request,
                            None => {
                                log::warn!("Val Approval (G) - No active request");
                                return Ok(false);
                            }
                        };

                    let db_allocator = match get_allocator(&owner, &repo).await {
                        Ok(allocator) => allocator.unwrap(),
                        Err(err) => {
                            return Err(LDNError::New(format!("Database: get_allocator: {}", err)));
                        }
                    };
                    let db_multisig_threshold =
                        db_allocator.multisig_threshold.unwrap_or(2) as usize;
                    let signers: application::file::Verifiers = active_request.signers.clone();

                    // Check if the number of signers meets or exceeds the multisig threshold
                    if signers.0.len() < db_multisig_threshold {
                        log::warn!("Not enough signers for approval");
                        return Ok(false);
                    }
                    let signer_index = if db_multisig_threshold <= 1 { 0 } else { 1 };

                    let signer = signers.0.get(signer_index).unwrap();
                    let signer_gh_handle = signer.github_username.clone();

                    let valid_verifiers: ValidVerifierList =
                        Self::fetch_verifiers(owner.clone(), repo.clone()).await?;

                    if valid_verifiers.is_valid(&signer_gh_handle) {
                        log::info!("Val Approval (G)- Validated!");
                        return Ok(true);
                    }

                    log::warn!("Val Approval (G) - Not validated!");
                    Ok(false)
                } else {
                    log::info!("Val Approval > (G) - State is greater than Granted");
                    Ok(true)
                }
            }
            Err(e) => Err(LDNError::Load(format!(
                "PR number {} not found: {}",
                pr_number, e
            ))),
        }
    }

    pub async fn validate_proposal(
        pr_number: u64,
        owner: String,
        repo: String,
    ) -> Result<bool, LDNError> {
        log::info!("Starting validate_proposal:");
        log::info!("- Validating proposal for PR number {}", pr_number);
        match LDNApplication::single_active(pr_number, owner.clone(), repo.clone()).await {
            Ok(application_file) => {
                if application_file.lifecycle.get_active_status() == false {
                    log::info!("No proposal to validate. Application lifecycle is inactive so the Total DC was reached.");
                    return Ok(true);
                }
                let app_state: AppState = application_file.lifecycle.get_state();
                log::info!("Val Proposal - App state is {:?}", app_state.as_str());
                if application_file.lifecycle.edited.unwrap_or(false) == true {
                    log::warn!("Val Trigger - Application has been edited");
                    return Ok(false);
                }

                if app_state < AppState::StartSignDatacap {
                    log::warn!("Val Proposal (< SSD) - State is less than StartSignDatacap");
                    return Ok(false);
                } else if app_state == AppState::StartSignDatacap {
                    let active_request = application_file.allocation.active();
                    if active_request.is_none() {
                        log::warn!("Val Proposal (SSD)- No active request");
                        return Ok(false);
                    }
                    let active_request = active_request.unwrap();
                    let signers = active_request.signers.clone();
                    if signers.0.len() != 1 {
                        log::warn!("Val Proposal (SSD) - Not enough signers");
                        return Ok(false);
                    }
                    let signer = signers.0.get(0).unwrap();
                    let signer_gh_handle = signer.github_username.clone();
                    let valid_verifiers =
                        Self::fetch_verifiers(owner.clone(), repo.clone()).await?;
                    if valid_verifiers.is_valid(&signer_gh_handle) {
                        log::info!("Val Proposal (SSD) - Validated!");
                        return Ok(true);
                    }
                    log::warn!("Val Proposal (SSD) - Not validated!");
                    Ok(false)
                } else {
                    log::info!("Val Proposal (> SSD) - State is greater than StartSignDatacap");
                    Ok(true)
                }
            }
            Err(e) => Err(LDNError::Load(format!(
                "PR number {} not found: {}",
                pr_number, e
            ))),
        }
    }

    /**
     * Updates the application when an issue is modified. It searches for the PR through the issue number and updates the application file.
     * 
     * # Arguments
     * `info` - The information to update the application with.
     * 
     * # Returns
     * `Result<LDNApplication, LDNError>` - The updated application.
     */
    pub async fn update_from_issue(info: CreateApplicationInfo) -> Result<Self, LDNError> {
        // Get the PR number from the issue number.
        let issue_number = info.issue_number.clone();
        let (mut parsed_ldn, _) = LDNApplication::parse_application_issue(
            issue_number.clone(),
            info.owner.clone(),
            info.repo.clone(),
        )
        .await?;
        let application_id = parsed_ldn.id.clone();

        let application_model = match Self::get_application_model(application_id.clone(), info.owner.clone(), info.repo.clone()).await {
            Ok(app) => app,
            Err(e) =>  {
                log::warn!("Failed to get application model: {}", e);

                //Application Id has not been found. That means the user has modified the wallet address
                LDNApplication::issue_error(
                    issue_number.clone(),
                    info.owner.clone(),
                    info.repo.clone(),
                    "Application not found. If you have modified the wallet address, please create a new application."
                ).await?;
                LDNApplication::add_error_label(
                    issue_number.clone(),
                    "".to_string(),
                    info.owner.clone(),
                    info.repo.clone(),
                ).await?;
                return Err(LDNError::New(format!("Failed to get application model: {}", e)));
            
            }
        };

        parsed_ldn.datacap.total_requested_amount = process_amount(parsed_ldn.datacap.total_requested_amount.clone());
        parsed_ldn.datacap.weekly_allocation = process_amount(parsed_ldn.datacap.weekly_allocation.clone());
        
        //Application was granted. Create a new PR with the updated application file, as if it was a new application
        if application_model.pr_number == 0 {
            return Self::create_pr_from_issue_modification(parsed_ldn, application_model).await;
        }
        
        //Application was in another state. Update PR and add "edited = true" to the application file
        return Self::edit_pr_from_issue_modification(parsed_ldn, application_model).await;
    }

    pub async fn edit_pr_from_issue_modification(parsed_ldn: ParsedIssue, application_model: ApplicationModel) -> Result<Self, LDNError> {
        //Get existing application file
        let mut pr_application = ApplicationFile::from_str(&application_model.application.unwrap())
            .map_err(|e| LDNError::Load(format!("Failed to parse application file from DB: {}", e))).unwrap();

        if pr_application.lifecycle.get_state() == AppState::AdditionalInfoRequired {
            pr_application.lifecycle.state = AppState::AdditionalInfoSubmitted;
            let _ = Self::issue_additional_info_submitted(
                pr_application.issue_number.clone(),
                application_model.owner.clone(),
                application_model.repo.clone(),
            ).await;
        }

        let application_id = parsed_ldn.id.clone();
        
        //Edit the application file with the new info from the issue
        let mut app_file = ApplicationFile::edited(
            pr_application.issue_number.clone(),
            parsed_ldn.version,
            application_id.clone(),
            parsed_ldn.client.clone(),
            parsed_ldn.project,
            parsed_ldn.datacap,
            pr_application.allocation.clone(),
            pr_application.lifecycle.clone(),
        ).await;

        if app_file.allocation.0.len() < 1 {
            app_file.lifecycle.edited = Some(false);
        }

        let file_content = match serde_json::to_string_pretty(&app_file) {
            Ok(f) => f,
            Err(e) => {
                Self::add_error_label(
                    app_file.issue_number.clone(),
                    "".to_string(),
                    application_model.owner.clone(),
                    application_model.repo.clone(),
                )
                .await?;
                return Err(LDNError::New(format!(
                    "Application issue file is corrupted /// {}",
                    e
                )));
            }
        };

        //Create a new commit with the updated application file
        let gh = github_async_new(application_model.owner.to_string(), application_model.repo.to_string()).await;
        let branch_name = gh.get_branch_name_from_pr(application_model.pr_number as u64).await.unwrap();
        match LDNPullRequest::add_commit_to(
            application_model.path.clone().unwrap(),
            branch_name.clone(),
            format!("Update application from issue #{}", pr_application.issue_number),
            file_content.clone(),
            application_model.sha.clone().unwrap(),
            application_model.owner.clone(),
            application_model.repo.clone(),
        ).await {
            Some(()) => {
                if app_file.allocation.0.len() < 1 {
                    match gh.get_pull_request_by_head(&branch_name).await {
                        Ok(prs) => {
                            if let Some(pr) = prs.get(0) {
                                let number = pr.number;
    
                                let _ = database::applications::update_application(
                                    app_file.id.clone(),
                                    application_model.owner.clone(),
                                    application_model.repo.clone(),
                                    number as u64,
                                    serde_json::to_string_pretty(&app_file).unwrap(),
                                    Some(application_model.path.clone().unwrap()),
                                )
                                .await;
                            }
                        }
                        Err(e) => log::warn!("Failed to get pull request by head: {}", e),
                    };
                }
                return Ok(LDNApplication {
                    github: gh,
                    application_id,
                    file_sha: application_model.sha.clone().unwrap(),
                    file_name: application_model.path.clone().unwrap(),
                    branch_name,
                })
            }
            None => {
                return Err(LDNError::New(format!(
                    "Application issue {} cannot be modified",
                    app_file.issue_number
                )))
            }
        }
    }

    async fn check_and_handle_allowance(
        db_multisig_address: &str,
        new_allocation_amount: Option<String>,
    ) -> Result<(), LDNError> {
        let blockchain = BlockchainData::new();
        match blockchain.get_allowance_for_address("f24siazyti3akorqyvi33rvlq3i73j23rwohdamuy").await {
            Ok(allowance) if allowance != "0" => {
                log::info!("Allowance found and is not zero. Value is {}", allowance);
                match compare_allowance_and_allocation(&allowance, new_allocation_amount) {
                    Some(result) => {
                        if result {
                            println!("Allowance is sufficient.");
                            Ok(())
                        } else {
                            println!("Allowance is not sufficient.");
                            Err(LDNError::New("Multisig address has less allowance than the new allocation amount".to_string()))
                        }
                    },
                    None => {
                        println!("Error parsing sizes.");
                        Err(LDNError::New("Error parsing sizes".to_string()))
                    },
                }
            },
            Ok(_) => {
                Err(LDNError::New("Multisig address has no remaining allowance".to_string()))
            },
            Err(e) => {
                log::error!("Failed to retrieve allowance: {:?}", e);
                Err(LDNError::New("Failed to retrieve allowance".to_string()))
            }
        }
    }

    pub async fn create_pr_from_issue_modification(parsed_ldn: ParsedIssue, application_model: ApplicationModel) -> Result<Self, LDNError> {
        let merged_application = ApplicationFile::from_str(&application_model.application.unwrap())
            .map_err(|e| LDNError::Load(format!("Failed to parse application file from DB: {}", e))).unwrap();

        let application_id = parsed_ldn.id.clone();
        
        //Create new application file with updated info from issue
        let application_file = ApplicationFile::edited(
            merged_application.issue_number.clone(),
            parsed_ldn.version,
            application_id.clone(),
            parsed_ldn.client.clone(),
            parsed_ldn.project,
            parsed_ldn.datacap,
            merged_application.allocation.clone(),
            merged_application.lifecycle.clone(),
        ).await;

        let file_content = match serde_json::to_string_pretty(&application_file) {
            Ok(f) => f,
            Err(e) => {
                Self::add_error_label(
                    application_file.issue_number.clone(),
                    "".to_string(),
                    application_model.owner.clone(),
                    application_model.repo.clone(),
                )
                .await?;
                return Err(LDNError::New(format!(
                    "Application issue file is corrupted /// {}",
                    e
                )));
            }
        };

        let file_name = LDNPullRequest::application_path(&application_id);
        let branch_name = LDNPullRequest::application_branch_name(&application_id);
        let uuid = uuidv4::uuid::v4();

        LDNPullRequest::create_pr_for_existing_application(
            application_id.clone(),
            parsed_ldn.client.name.clone(),
            file_content.clone(),
            LDNPullRequest::application_path(&application_id),
            uuid,
            application_model.sha.clone().unwrap(),
            application_model.owner.clone(),
            application_model.repo.clone(),
            false
        )
        .await?;
        
        let gh = github_async_new(application_model.owner.to_string(), application_model.repo.to_string()).await;

        Ok(LDNApplication {
            github: gh,
            application_id,
            file_sha: application_model.sha.clone().unwrap(),
            file_name,
            branch_name,
        })
    }

    pub async fn delete_merged_branch(
        owner: String,
        repo: String,
        branch_name: String,
    ) -> Result<bool, LDNError> {
        let gh = github_async_new(owner, repo).await;
        let request = gh.build_remove_ref_request(branch_name.clone()).unwrap();

        gh.remove_branch(request).await.map_err(|e| {
            return LDNError::New(format!("Error deleting branch {} /// {}", branch_name, e));
        })?;

        Ok(true)
    }

    async fn add_comment_to_issue(
        issue_number: String,
        owner: String,
        repo: String,
        comment: String,
    ) -> Result<bool, LDNError> {
        let gh = github_async_new(owner, repo).await;
        gh.add_comment_to_issue(issue_number.parse().unwrap(), &comment)
            .await
            .map_err(|e| {
                return LDNError::New(format!(
                    "Error adding comment to issue {} /// {}",
                    issue_number, e
                ));
            })?;

        Ok(true)
    }

    async fn issue_waiting_for_gov_review(
        issue_number: String,
        owner: String,
        repo: String,
    ) -> Result<bool, LDNError> {
        Self::add_comment_to_issue(
            issue_number, 
            owner, 
            repo, 
            "Application is waiting for allocator review".to_string()
        ).await?;

        Ok(true)
    }

    async fn issue_pathway_mismatch_comment(
        issue_number: String,
        info_owner: String,
        info_repo: String,
        db_model: Option<ApplicationModel>,
    ) -> Result<bool, LDNError> {
        let mut comment = "The wallet address in this application has previously received datacap from another source. Please update the application to use a new client wallet address, so that it is clear that datacap usage is associated with this application.".to_string();

        if let Some(db_model) = db_model {
            //Load application from db_model.application string json
            let application = ApplicationFile::from_str(&db_model.application.unwrap())
                .map_err(|e| LDNError::Load(format!("Failed to parse application file from DB: {}", e)))?;
        
            comment = 
            if db_model.owner == info_owner && db_model.repo == info_repo && application.issue_number == issue_number {
                //if issue number is the same, do not add the comment
                "There's no need to retry this application. File already exists.".to_string()
            } else if db_model.owner == info_owner && db_model.repo == info_repo {
                // Application already exists in the same repository
                format!(
                    "This wallet address was already used in application #{} for this pathway. Please continue in that application instead.",
                    application.issue_number
                )
            } else {
                // Application exists in a different repository
                format!(
                    "This client address has also applied for datacap at http://github.com/{}/{}/issues/{} - Please use a new, distinct client address for this application, so that usage can be clearly understood as relating to this application.",
                    db_model.owner, db_model.repo, application.issue_number
                )
            };
        } 
    
        dbg!(&comment);
        let gh = github_async_new(info_owner.clone(), info_repo.clone()).await;
        gh.add_comment_to_issue(issue_number.parse().unwrap(), &comment)
            .await
            .map_err(|e| {
                return LDNError::New(format!(
                    "Error adding comment to issue {} /// {}",
                    issue_number, e
                ));
            })?;
    
        Ok(true)
    }

    async fn issue_datacap_request_trigger(
        application_file: ApplicationFile,
        owner: String,
        repo: String,
    ) -> Result<bool, LDNError> {
        let gh = github_async_new(owner, repo).await;

        let client_address = application_file.lifecycle.client_on_chain_address.clone();
        let total_requested = application_file.datacap.total_requested_amount.clone();
        let weekly_allocation = application_file.datacap.weekly_allocation.clone();
        let allocation_amount = application_file
            .allocation
            .0
            .iter()
            .find(|obj| Some(&obj.id) == application_file.lifecycle.active_request.as_ref())
            .unwrap()
            .amount
            .clone();

        let issue_number = application_file.issue_number.clone();

        let comment = format!(
            "### Datacap Request Trigger
**Total DataCap requested**
> {}

**Expected weekly DataCap usage rate**
> {}

**DataCap Amount - First Tranche**
> {}

**Client address**
> {}",
            total_requested, weekly_allocation, allocation_amount, client_address
        );

        gh.add_comment_to_issue(issue_number.parse().unwrap(), &comment)
            .await
            .map_err(|e| {
                return LDNError::New(format!(
                    "Error adding comment to issue {} /// {}",
                    issue_number, e
                ));
            })
            .unwrap();
        Ok(true)
    }

    async fn issue_changes_requested(
        application_file: ApplicationFile,
        owner: String,
        repo: String,
        differences: Vec<String>
    ) -> Result<bool, LDNError> {
        let gh = github_async_new(owner.clone(), repo.clone()).await;

        let issue_number = application_file.issue_number.clone();

        let comment = format!(
            "### Issue has been modified. Changes below:

_(OLD vs NEW)_

\n>{}",
            differences.join("\n>")
        );

        gh.add_comment_to_issue(issue_number.parse().unwrap(), &comment)
            .await
            .map_err(|e| {
                return LDNError::New(format!(
                    "Error adding comment to issue {} /// {}",
                    issue_number, e
                ));
            })
            .unwrap();

        Self::update_issue_labels(
            application_file.issue_number.clone(),
            &[AppState::ChangesRequested.as_str()],
            owner,
            repo,
        )
        .await?;
        Ok(true)
    }

    async fn issue_changes_approved(
        issue_number: String,
        owner: String,
        repo: String,
        new_state: AppState
    ) -> Result<bool, LDNError> {
        let gh = github_async_new(owner.clone(), repo.clone()).await;

        let comment = format!(
            "#### Issue information change request has been approved."
        );

        gh.add_comment_to_issue(issue_number.parse().unwrap(), &comment)
            .await
            .map_err(|e| {
                return LDNError::New(format!(
                    "Error adding comment to issue {} /// {}",
                    issue_number, e
                ));
            })
            .unwrap();

        Self::update_issue_labels(
            issue_number,
            &[new_state.as_str()],
            owner,
            repo,
        )
        .await?;
        Ok(true)
    }

    async fn issue_datacap_allocation_requested(
        application_file: ApplicationFile,
        active_allocation: Option<&Allocation>,
        owner: String,
        repo: String,
    ) -> Result<bool, LDNError> {
        let gh = github_async_new(owner, repo).await;

        let issue_number = application_file.issue_number.clone();

        let mut datacap_allocation_requested = String::new();
        let mut id = String::new();

        if let Some(allocation) = active_allocation {
            datacap_allocation_requested = allocation.amount.clone();
            id = allocation.id.clone();
        }

        let comment = format!(
            "## DataCap Allocation requested

#### Multisig Notary address
> {}

#### Client address
> {}

#### DataCap allocation requested
> {}

#### Id
> {}",
            application_file.datacap.identifier.clone(),
            application_file.lifecycle.client_on_chain_address.clone(),
            datacap_allocation_requested,
            id
        );

        gh.add_comment_to_issue(issue_number.parse().unwrap(), &comment)
            .await
            .map_err(|e| {
                return LDNError::New(format!(
                    "Error adding comment to issue {} /// {}",
                    issue_number, e
                ));
            })
            .unwrap();
        Ok(true)
    }

    async fn issue_datacap_request_signature(
        application_file: ApplicationFile,
        signature_step: String,
        owner: String,
        repo: String,
    ) -> Result<bool, LDNError> {
        let active_allocation: Option<&Allocation> =
            application_file.allocation.0.iter().find(|obj| {
                Some(&obj.id) == application_file.lifecycle.active_request.clone().as_ref()
            });

        let gh = github_async_new(owner, repo).await;

        let issue_number = application_file.issue_number.clone();

        let signature_step_capitalized = signature_step
            .chars()
            .nth(0)
            .unwrap()
            .to_uppercase()
            .to_string()
            + &signature_step.chars().skip(1).collect::<String>();

        let mut datacap_allocation_requested = String::new();
        let mut id = String::new();
        let mut signing_address = String::new();
        let mut message_cid = String::new();

        if let Some(allocation) = active_allocation {
            datacap_allocation_requested = allocation.amount.clone();
            id = allocation.id.clone();

            if let Some(first_verifier) = allocation.signers.0.get(0) {
                signing_address = first_verifier.signing_address.clone();
                message_cid = first_verifier.message_cid.clone();
            }
        }

        let comment = format!(
            "## Request {}
Your Datacap Allocation Request has been {} by the Notary
#### Message sent to Filecoin Network
> {}
#### Address
> {}
#### Datacap Allocated
> {}
#### Signer Address
> {}
#### Id
> {}
#### You can check the status of the message here: https://filfox.info/en/message/{}",
            signature_step_capitalized,
            signature_step,
            message_cid,
            application_file.lifecycle.client_on_chain_address.clone(),
            datacap_allocation_requested,
            signing_address,
            id,
            message_cid
        );

        gh.add_comment_to_issue(issue_number.parse().unwrap(), &comment)
            .await
            .map_err(|e| {
                return LDNError::New(format!(
                    "Error adding comment to issue {} /// {}",
                    issue_number, e
                ));
            })
            .unwrap();

        Ok(true)
    }

    async fn issue_ready_to_sign(
        issue_number: String,
        owner: String,
        repo: String,
    ) -> Result<bool, LDNError> {
        let gh = github_async_new(owner, repo).await;
        gh.add_comment_to_issue(
            issue_number.parse().unwrap(),
            "Application is ready to sign",
        )
        .await
        .map_err(|e| {
            return LDNError::New(format!(
                "Error adding comment to issue {} /// {}",
                issue_number, e
            ));
        })
        .unwrap();
        Ok(true)
    }

    async fn issue_start_sign_dc(
        issue_number: String,
        owner: String,
        repo: String,
    ) -> Result<bool, LDNError> {
        let gh = github_async_new(owner, repo).await;
        gh.add_comment_to_issue(
            issue_number.parse().unwrap(),
            "Application is in the process of signing datacap",
        )
        .await
        .map_err(|e| {
            return LDNError::New(format!(
                "Error adding comment to issue {} /// {}",
                issue_number, e
            ));
        })
        .unwrap();
        Ok(true)
    }
    
    async fn issue_granted(
        issue_number: String,
        owner: String,
        repo: String,
    ) -> Result<bool, LDNError> {
        let gh = github_async_new(owner, repo).await;
        gh.add_comment_to_issue(issue_number.parse().unwrap(), "Application is Granted")
            .await
            .map_err(|e| {
                return LDNError::New(format!(
                    "Error adding comment to issue {} /// {}",
                    issue_number, e
                ));
            })
            .unwrap();
        Ok(true)
    }
    async fn issue_refill(
        issue_number: String,
        owner: String,
        repo: String,
    ) -> Result<bool, LDNError> {
        let gh = github_async_new(owner, repo).await;
        gh.add_comment_to_issue(issue_number.parse().unwrap(), "Application is in Refill")
            .await
            .map_err(|e| {
                return LDNError::New(format!(
                    "Error adding comment to issue {} /// {}",
                    issue_number, e
                ));
            })
            .unwrap();
        gh.replace_issue_labels(issue_number.parse().unwrap(), &["Refill".to_string()])
            .await
            .map_err(|e| {
                return LDNError::New(format!(
                    "Error adding comment to issue {} /// {}",
                    issue_number, e
                ));
            })
            .unwrap();
        Ok(true)
    }
    async fn issue_full_dc(
        issue_number: String,
        owner: String,
        repo: String,
    ) -> Result<bool, LDNError> {
        let gh = github_async_new(owner, repo).await;
        gh.add_comment_to_issue(issue_number.parse().unwrap(), "Application is Completed")
            .await
            .map_err(|e| {
                return LDNError::New(format!(
                    "Error adding comment to issue {} /// {}",
                    issue_number, e
                ));
            })
            .unwrap();
        Ok(true)
    }

    async fn issue_error(
        issue_number: String,
        owner: String,
        repo: String,
        message: &str
    ) -> Result<bool, LDNError> {
        let gh = github_async_new(owner, repo).await;
        gh.add_comment_to_issue(issue_number.parse().unwrap(), message)
            .await
            .map_err(|e| {
                return LDNError::New(format!(
                    "Error adding comment to issue {} /// {}",
                    issue_number, e
                ));
            })
            .unwrap();
        Ok(true)
    }

    async fn issue_additional_info_required(
        issue_number: String,
        owner: String,
        repo: String,
        verifier_message: String
    ) -> Result<bool, LDNError> {
        let comment = format!(
            "## Additional Information Requested
#### A verifier has reviewed your application and has issued the following message:

> {}

_The initial issue can be edited in order to solve the request of the verifier. The changes will be reflected in the application and an automatic comment will be posted in order to let the verifiers know the updated application can be reviewed._",
            verifier_message
        );
        let gh = github_async_new(owner, repo).await;
        gh.add_comment_to_issue(
            issue_number.parse().unwrap(),
            &comment,
        )
        .await
        .map_err(|e| {
            return LDNError::New(format!(
                "Error adding comment to issue {} /// {}",
                issue_number, e
            ));
        })
        .unwrap();

        gh.replace_issue_labels(issue_number.parse().unwrap(), &["Additional Info Required".to_string()])
            .await
            .map_err(|e| {
                return LDNError::New(format!(
                    "Error adding comment to issue {} /// {}",
                    issue_number, e
                ));
            })
            .unwrap();

        Ok(true)
    }

    async fn issue_additional_info_submitted(
        issue_number: String,
        owner: String,
        repo: String,
    ) -> Result<bool, LDNError> {
        let gh = github_async_new(owner, repo).await;

        let issue_number = issue_number.clone();

        let comment = format!(
            "#### The application's issue was edited after additional information was requested"
        );

        gh.add_comment_to_issue(issue_number.parse().unwrap(), &comment)
            .await
            .map_err(|e| {
                return LDNError::New(format!(
                    "Error adding comment to issue {} /// {}",
                    issue_number, e
                ));
            })
            .unwrap();

        gh.replace_issue_labels(issue_number.parse().unwrap(), &["Additional Info Submitted".to_string()])
            .await
            .map_err(|e| {
                return LDNError::New(format!(
                    "Error adding comment to issue {} /// {}",
                    issue_number, e
                ));
            })
            .unwrap();
        Ok(true)
    }

    async fn issue_application_declined(
        issue_number: String,
        owner: String,
        repo: String,
    ) -> Result<bool, LDNError> {
        let gh = github_async_new(owner, repo).await;

        let issue_number = issue_number.clone();

        let comment = format!(
            "### The application has been declined."
        );

        gh.add_comment_to_issue(issue_number.parse().unwrap(), &comment)
            .await
            .map_err(|e| {
                return LDNError::New(format!(
                    "Error adding comment to issue {} /// {}",
                    issue_number, e
                ));
            })
            .unwrap();

        gh.replace_issue_labels(issue_number.parse().unwrap(), &["Declined".to_string()])
            .await
            .map_err(|e| {
                return LDNError::New(format!(
                    "Error adding comment to issue {} /// {}",
                    issue_number, e
                ));
            })
            .unwrap();
        Ok(true)
    }

    async fn add_error_label(
        issue_number: String,
        comment: String,
        owner: String,
        repo: String,
    ) -> Result<(), LDNError> {
        let gh = github_async_new(owner, repo).await;
        let num: u64 = issue_number.parse().expect("Not a valid integer");
        gh.add_error_label(num, comment)
            .await
            .map_err(|e| {
                return LDNError::New(format!(
                    "Error adding labels to issue {} /// {}",
                    issue_number, e
                ));
            })
            .unwrap();

        Ok(())
    }

    async fn update_issue_labels(
        issue_number: String,
        new_labels: &[&str],
        owner: String,
        repo: String,
    ) -> Result<(), LDNError> {
        let gh = github_async_new(owner, repo).await;
        let num: u64 = issue_number.parse().expect("Not a valid integer");
        let new_labels: Vec<String> = new_labels.iter().map(|&s| s.to_string()).collect();
        gh.replace_issue_labels(num, &new_labels)
            .await
            .map_err(|e| {
                return LDNError::New(format!(
                    "Error adding labels t to issue {} /// {}",
                    issue_number, e
                ));
            })
            .unwrap();

        Ok(())
    }

    pub async fn cache_renewal_active(owner: String, repo: String) -> Result<(), LDNError> {
        let active_from_gh: Vec<ApplicationFileWithDate> =
            LDNApplication::active_apps_with_last_update(owner.clone(), repo.clone(), None).await?;
        let active_from_db: Vec<ApplicationModel> =
            database::applications::get_active_applications(
                Some(owner.clone()),
                Some(repo.clone()),
            )
            .await
            .unwrap();

        let mut db_apps_set: HashSet<String> = HashSet::new();
        let mut processed_gh_apps: HashSet<String> = HashSet::new();

        for db_app in active_from_db.iter() {
            db_apps_set.insert(db_app.id.clone());
            if let Some(gh_app) = active_from_gh.iter().find(|&x| {
                x.application_file.id == db_app.id && x.pr_number == db_app.pr_number as u64
            }) {
                if gh_app.updated_at > db_app.updated_at {
                    database::applications::update_application(
                        db_app.id.clone(),
                        owner.clone(),
                        repo.clone(),
                        db_app.pr_number as u64,
                        serde_json::to_string_pretty(&gh_app.application_file).unwrap(),
                        None,
                    )
                    .await
                    .unwrap();
                }
                // If the app is in GH, remove it from the set to not consider it for deletion
                db_apps_set.remove(&db_app.id);
                processed_gh_apps.insert(gh_app.application_file.id.clone());
            } else {
                // If the app is not in GH, call the delete_application function
                database::applications::delete_application(
                    db_app.id.clone(),
                    owner.clone(),
                    repo.clone(),
                    db_app.pr_number as u64,
                )
                .await
                .unwrap();
            }
        }

        // Iterates over the active apps in GitHub to create the ones that are not in the database
        for gh_app in active_from_gh {
            if !db_apps_set.contains(&gh_app.application_file.id)
                && !processed_gh_apps.contains(&gh_app.application_file.id)
            {
                // Call the create_application function if the GH app is not in DB
                database::applications::create_application(
                    gh_app.application_file.id.clone(),
                    owner.clone(),
                    repo.clone(),
                    gh_app.pr_number as u64,
                    serde_json::to_string_pretty(&gh_app.application_file).unwrap(),
                    gh_app.path,
                )
                .await
                .unwrap();
            }
        }

        Ok(())
    }

    pub async fn cache_renewal_merged(owner: String, repo: String) -> Result<(), LDNError> {
        let merged_from_gh: Vec<ApplicationFileWithDate> =
            LDNApplication::merged_apps_with_last_update(owner.clone(), repo.clone(), None).await?;
        let merged_from_db: Vec<ApplicationModel> =
            database::applications::get_merged_applications(
                Some(owner.clone()),
                Some(repo.clone()),
            )
            .await
            .unwrap();

        let mut db_apps_set: HashSet<String> = HashSet::new();
        let mut processed_gh_apps: HashSet<String> = HashSet::new();

        for db_app in merged_from_db.iter() {
            db_apps_set.insert(db_app.id.clone());
            if let Some(gh_app) = merged_from_gh
                .iter()
                .find(|&x| x.application_file.id == db_app.id)
            {
                if gh_app.updated_at > db_app.updated_at {
                    database::applications::update_application(
                        db_app.id.clone(),
                        owner.clone(),
                        repo.clone(),
                        0,
                        serde_json::to_string_pretty(&gh_app.application_file).unwrap(),
                        Some(gh_app.path.clone()),
                    )
                    .await
                    .unwrap();
                }
                // If the app is in GH, remove it from the set to not consider it for deletion
                db_apps_set.remove(&db_app.id);
                processed_gh_apps.insert(gh_app.application_file.id.clone());
            } else {
                // If the app is not in GH, call the delete_application function
                database::applications::delete_application(
                    db_app.id.clone(),
                    owner.clone(),
                    repo.clone(),
                    db_app.pr_number as u64,
                )
                .await
                .unwrap();
            }
        }

        // Iterates over the active apps in GitHub to create the ones that are not in the database
        for gh_app in merged_from_gh {
            if !db_apps_set.contains(&gh_app.application_file.id)
                && !processed_gh_apps.contains(&gh_app.application_file.id)
            {
                // Call the create_application function if the GH app is not in DB
                database::applications::create_application(
                    gh_app.application_file.id.clone(),
                    owner.clone(),
                    repo.clone(),
                    0,
                    serde_json::to_string_pretty(&gh_app.application_file).unwrap(),
                    gh_app.path,
                )
                .await
                .unwrap();
            }
        }

        Ok(())
    }

    pub async fn decline_application(
        &self,
        owner: String,
        repo: String,
    ) -> Result<(), LDNError> {
        // Retrieve the application model from the database.
        let app_model = database::applications::get_application(
            self.application_id.clone(),
            owner.clone(),
            repo.clone(),
            None,
        )
        .await
        .map_err(|_| LDNError::Load(format!("No application found")))?;
    
        // Check if the application is associated with a PR.
        if app_model.pr_number == 0 {
            return Err(LDNError::New(format!("Application is not in a PR")));
        }

        let db_application_file: ApplicationFile = serde_json::from_str::<ApplicationFile>(&app_model.clone().application.unwrap().clone()).unwrap();

        if db_application_file.lifecycle.get_state() > AppState::Submitted {
            return Err(LDNError::New(format!("Application is in a state that cannot be declined")));
        }

        let issue_number = self.file().await.map_err(|_| LDNError::Load("Failed to retrieve file details".into()))?.issue_number;
        LDNApplication::issue_application_declined(
            issue_number.clone(),
            owner.clone(),
            repo.clone(),
        )
        .await
        .map_err(|e| LDNError::New(format!("Failed to issue application declined notification: {}", e)))?;
    
        // Attempt to close the associated pull request.
        LDNPullRequest::close_pull_request(owner.clone(), repo.clone(), app_model.pr_number as u64)
            .await
            .map_err(|e| LDNError::New(format!("Failed to close PR: {}", e)))?;
    
        // Attempt to delete the associated branch.
        LDNPullRequest::delete_branch(app_model.id, owner.clone(), repo.clone())
            .await
            .map_err(|e| LDNError::New(format!("Failed to delete branch: {}", e)))?;
    
                // Delete the application from the database.
        database::applications::delete_application(
            self.application_id.clone(),
            owner.clone(),
            repo.clone(),
            app_model.pr_number as u64,
        )
        .await
        .map_err(|_| LDNError::New(format!("Failed to delete application")))?;
    
        // Issue a notification about the application decline.
        
    
        Ok(())
    }

    pub async fn additional_info_required(
        self,
        owner: String,
        repo: String,
        verifier_message: String
    ) -> Result<ApplicationFile, LDNError> { // Adjusted return type to include ApplicationFile
        let sha: String = self.file_sha.clone();
        let filename: String = self.file_name.clone();
        let branch_name: String = self.branch_name.clone();
        let application_id: String = self.application_id.clone();

        let db_application_file_str_result = database::applications::get_application(application_id, owner.clone(), repo.clone(), None).await;
        let db_application_file_str = match db_application_file_str_result {
            Ok(file) => file.application.unwrap_or_else(|| panic!("Application data is missing")), // Consider more graceful error handling here
            Err(e) => {
                return Err(LDNError::New(format!(
                    "Failed to fetch application data from the database: {}",
                    e
                )));
            },
        };

        let mut db_application_file: ApplicationFile = serde_json::from_str::<ApplicationFile>(&db_application_file_str.clone()).unwrap();
        db_application_file.lifecycle.state = AppState::AdditionalInfoRequired;

        if db_application_file.lifecycle.get_state() > AppState::Submitted {
            return Err(LDNError::New(format!("Application is in a state in which additional info cannot be requested")));
        }

        // Adjusted to capture the result of update_and_commit_application_state
        let updated_application = Self::update_and_commit_application_state(
            self,
            db_application_file.clone(),
            owner.clone(),
            repo.clone(),
            sha.clone(),
            branch_name.clone(),
            filename.clone(),
            "Additional information required".to_string(),
        ).await?;

        let _ = Self::issue_additional_info_required(
            db_application_file.issue_number.clone(),
            owner.clone(),
            repo.clone(),
            verifier_message.clone(),
        ).await;

        Ok(updated_application) // Return the updated ApplicationFile
    }

<<<<<<< HEAD
    pub async fn submit_kyc(self, info: &SubmitKYCInfo) -> Result<(), LDNError> {
        let client_id = &info.message.client_id;
        let repo = &info.message.allocator_repo_name;
        let owner = &info.message.allocator_repo_owner;
        let app_model =
            Self::get_application_model(client_id.clone(), owner.clone(), repo.clone())
=======
    pub async fn trigger_ssa(info: TriggerSSAInfo) -> Result<(), LDNError> {
        let app_model =
            Self::get_application_model(info.id.clone(), info.owner.clone(), info.repo.clone())
>>>>>>> 90a9e769
                .await?;

        let app_str = app_model.application.ok_or_else(|| {
            LDNError::Load(format!(
                "Application {} does not have an application field",
<<<<<<< HEAD
                client_id
            ))
        })?;
        let application_file = serde_json::from_str::<ApplicationFile>(&app_str).unwrap();
        if application_file.lifecycle.state != AppState::RequestKYC {
            return Err(LDNError::Load(format!("Application state is {:?}. Expected RequestKYC", application_file.lifecycle.state)));
        }

        if LDNApplication::date_is_expired(&info.message.issued_at, &info.message.expires_at)? {
            return Err(LDNError::Load(format!("Message expired at {}", info.message.expires_at)));
        }
        verify_on_gitcoin(&info.message, &info.signature).await?;
        let application_file = application_file.move_back_to_submit_state();
        database::applications::update_application( 
            client_id.clone(),
            owner.clone(),
            repo.clone(),
            app_model.pr_number.try_into().map_err(|e| 
                LDNError::Load(format!(
                    "Parse PR number: {} to u64 failed  /// {}",
                    app_model.pr_number, e
                )))?,
            serde_json::to_string_pretty(&application_file).unwrap(),
            app_model.path.clone()
        ).await.expect("Failed to update_application in DB!");

        self.issue_updates_for_kyc_submit(&application_file.issue_number.parse().unwrap()).await?;
        
        self.update_and_commit_application_state(
            application_file.clone(),
            owner.clone(),
            repo.clone(),
            app_model.sha.unwrap(),
            LDNPullRequest::application_branch_name(&application_file.id),
            app_model.path.unwrap(),
            "KYC submitted".to_string(),
            ).await?;
        Ok(())
    }

    async fn issue_updates_for_kyc_submit(&self, issue_number: &u64) -> Result<(), LDNError> {
        let comment = format!(
            "User {} has completed KYC. {}", &self.application_id, get_env_var_or_default("KYC_URL")
        );

        self.github.add_comment_to_issue(*issue_number, &comment)
            .await
            .map_err(|e| {
                return LDNError::New(format!(
                    "Error adding comment to issue {} /// {}",
                    issue_number, e
                ));
            })?;

        self.github.replace_issue_labels(*issue_number, &[AppState::Submitted.as_str().into(), "waiting for allocator review".into()])
            .await
            .map_err(|e| {
                return LDNError::New(format!(
                    "Error adding labels to issue {} /// {}",
                    issue_number, e
                ));
            })?;
        Ok(())   
    }

    fn date_is_expired(start_date: &str, expiration_date: &str) -> Result<bool, LDNError> {
        let start_date_to_datetime = DateTime::parse_from_rfc3339(start_date).map_err(
            |e| LDNError::New(format!("Parse &str to DateTime failed: {e:?}")))?;
        let expiration_date_to_datetime = DateTime::parse_from_rfc3339(expiration_date).map_err(
            |e| LDNError::New(format!("Parse &str to DateTime failed: {e:?}")))?;
        Ok(start_date_to_datetime.time() > expiration_date_to_datetime.time())
    }
=======
                info.id
            ))
        })?;
        let application_file = serde_json::from_str::<ApplicationFile>(&app_str).unwrap();

        if application_file.lifecycle.state != AppState::Granted {
            return Err(LDNError::Load(format!("Application state is {:?}. Expected Granted", application_file.lifecycle.state)));
        }
        let last_allocation = application_file.get_last_request_allowance().ok_or(LDNError::Load("Last allocation not found".into()))?;
        if last_allocation.is_active {
            return Err(LDNError::Load("Last active allocation ID is active".into()));
        }

        let requested_so_far = application_file.allocation.total_requested();
        let total_requested = parse_size_to_bytes(&application_file.datacap.total_requested_amount).ok_or(
            LDNError::Load("Can not parse total requested amount to bytes".into()),
            )?;
        let ssa_amount = parse_size_to_bytes((format!("{}{}", &info.amount, &info.amount_type)).as_str()).ok_or(
            LDNError::Load("Can not parse requested amount to bytes".into()),
            )?;
        if requested_so_far + ssa_amount > total_requested {
            return Err(LDNError::Load("The sum of datacap requested so far and requested amount exceeds total requested amount".into()));
        }
        let refill_info = RefillInfo {
            id: info.id,
            amount: info.amount,
            amount_type: info.amount_type,
            owner: app_model.owner,
            repo: app_model.repo,
        };
        Self::refill(refill_info).await?;
        Ok(())
    }
>>>>>>> 90a9e769
}

#[derive(Serialize, Deserialize, Debug)]
pub struct LDNPullRequest {
    pub branch_name: String,
    pub title: String,
    pub body: String,
    pub path: String,
}

impl LDNPullRequest {
    async fn create_pr_for_new_application(
        application_id: String,
        owner_name: String,
        app_branch_name: String,
        file_name: String,
        file_content: String,
        owner: String,
        repo: String,
    ) -> Result<String, LDNError> {
        let initial_commit = Self::application_initial_commit(&owner_name, &application_id);
        let gh: GithubWrapper = github_async_new(owner.to_string(), repo.to_string()).await;
        let head_hash = gh.get_main_branch_sha().await.unwrap();
        let create_ref_request = gh
            .build_create_ref_request(app_branch_name.clone(), head_hash)
            .map_err(|e| {
                return LDNError::New(format!(
                    "Application issue {} cannot create branch /// {}",
                    application_id, e
                ));
            })?;

        let issue_link = format!("https://github.com/{}/{}/issues/{}", owner, repo, application_id);

        let (_pr, file_sha) = gh
            .create_merge_request(CreateMergeRequestData {
                issue_link,
                branch_name: app_branch_name,
                file_name,
                owner_name,
                ref_request: create_ref_request,
                file_content,
                commit: initial_commit,
            })
            .await
            .map_err(|e| {
                return LDNError::New(format!(
                    "Application issue {} cannot create merge request /// {}",
                    application_id, e
                ));
            })?;

        Ok(file_sha)
    }

    async fn create_pr_for_existing_application(
        application_id: String,
        owner_name: String,
        file_content: String,
        file_name: String,
        branch_name: String,
        file_sha: String,
        owner: String,
        repo: String,
        should_create_in_db: bool,
    ) -> Result<u64, LDNError> {
        let initial_commit = Self::application_initial_commit(&owner_name, &application_id);
        let gh = github_async_new(owner.to_string(), repo.to_string()).await;
        let head_hash = gh.get_main_branch_sha().await.unwrap();
        let create_ref_request = gh
            .build_create_ref_request(branch_name.clone(), head_hash)
            .map_err(|e| {
                return LDNError::New(format!(
                    "Application issue {} cannot create branch /// {}",
                    application_id, e
                ));
            })?;

        let issue_link = format!("https://github.com/{}/{}/issues/{}", owner, repo, application_id);
        
        let pr = match gh
            .create_refill_merge_request(CreateRefillMergeRequestData {
                issue_link,
                owner_name,
                file_name: file_name.clone(),
                file_sha: file_sha.clone(),
                ref_request: create_ref_request,
                branch_name,
                file_content: file_content.clone(),
                commit: initial_commit,
            })
            .await
        {
            Ok(pr) => {
                if should_create_in_db {
                    database::applications::create_application(
                        application_id.clone(),
                        owner,
                        repo,
                        pr.0.number,
                        file_content,
                        file_name,
                    )
                    .await
                    .map_err(|e| {
                        return LDNError::New(format!(
                            "Application issue {} cannot create application in DB /// {}",
                            application_id, e
                        ));
                    })?;
                }
                pr
            }
            Err(e) => {
                return Err(LDNError::New(format!(
                    "Application issue {} cannot create branch /// {}",
                    application_id, e
                )));
            }
        };
        Ok(pr.0.number)
    }

    pub async fn add_commit_to(
        path: String,
        branch_name: String,
        commit_message: String,
        new_content: String,
        file_sha: String,
        owner: String,
        repo: String,
    ) -> Option<()> {
        let gh = github_async_new(owner.to_string(), repo.to_string()).await;
        match gh
            .update_file_content(
                &path,
                &commit_message,
                &new_content,
                &branch_name,
                &file_sha,
            )
            .await
        {
            Ok(_) => Some(()),
            Err(e) => {
                log::error!("Failed to add commit: {}", e);
                None
            }
        }
    }

    pub async fn close_pull_request(
        owner: String,
        repo: String,
        pr_number: u64,
    ) -> Result<(), LDNError> {
        let gh = github_async_new(owner.clone(), repo.clone()).await;
        gh.close_pull_request(pr_number).await.map_err(|e| {
            return LDNError::New(format!(
                "Error closing pull request {} /// {}",
                pr_number, e
            ));
        })?;
        Ok(())
    }

    pub async fn delete_branch(application_id: String, owner: String, repo: String) -> Result<(), LDNError> {
        let gh = github_async_new(owner.clone(), repo.clone()).await;
        let branch_name = LDNPullRequest::application_branch_name(&application_id);
        let request = gh.build_remove_ref_request(branch_name.clone()).unwrap();
        gh.remove_branch(request).await.map_err(|e| {
            return LDNError::New(format!(
                "Error deleting branch {} /// {}",
                branch_name, e
            ));
        })?;
        Ok(())
    }

    pub(super) fn application_branch_name(application_id: &str) -> String {
        format!("Application/{}", application_id)
    }

    pub(super) fn application_path(application_id: &str) -> String {
        format!("{}/{}.json", "applications", application_id)
    }

    pub(super) fn application_initial_commit(owner_name: &str, application_id: &str) -> String {
        format!("Start Application: {}-{}", owner_name, application_id)
    }

    pub(super) fn application_move_to_proposal_commit(actor: &str) -> String {
        format!(
            "User {} Moved Application to Proposal State from Allocator Review State",
            actor
        )
    }

    pub(super) fn application_move_to_approval_commit(actor: &str) -> String {
        format!(
            "Notary User {} Moved Application to Approval State from Proposal State",
            actor
        )
    }

    pub(super) fn application_move_to_confirmed_commit(actor: &str) -> String {
        format!(
            "Notary User {} Moved Application to Confirmed State from Proposal Approval",
            actor
        )
    }
}

pub fn get_file_sha(content: &ContentItems) -> Option<String> {
    match content.items.get(0) {
        Some(item) => {
            let sha = item.sha.clone();
            Some(sha)
        }
        None => None,
    }
}

// #[cfg(test)]
// mod tests {
//     use super::*;

//     #[tokio::test]
//     async fn test_update_pr_from_isue() { 
//         let _ = fplus_database::setup_test_environment().await;
//         let info = CreateApplicationInfo {
//             issue_number: "28".to_string(),
//             owner: "clriesco".to_string(),
//             repo: "king-charles-staging".to_string(),
//         };
//         match LDNApplication::update_from_issue(info).await {
//             Ok(app) => {
//                 log::info!("Application updated: {:?}", app);
//             }
//             Err(e) => {
//                 log::error!("Failed to update application: {}", e);
//             }
//         }
//     }
// }

// #[cfg(test)]
// mod tests {
//     use super::*;
//     use env_logger::{Builder, Env};
//     use tokio::time::{sleep, Duration};

//     static OWNER: &str = "keyko-io";
//     static REPO: &str = "test-philip-second";

//     #[tokio::test]
//     async fn end_to_end() {
//         // Set logging
//         Builder::from_env(Env::default().default_filter_or("info")).init();
//         log::info!("Starting end-to-end test");

//         // Test Creating an application
//         let _ = fplus_database::setup_test_environment().await;
//         let gh = github_async_new(OWNER.to_string(), REPO.to_string()).await;

//         log::info!("Creating a new LDNApplication from issue");
//         let ldn_application: LDNApplication = match LDNApplication::new_from_issue(CreateApplicationInfo {
//             issue_number: "37".to_string(),
//             owner: OWNER.to_string(),
//             repo: REPO.to_string()
//         })
//         .await
//         {
//             Ok(app) => app,
//             Err(e) => {
//                 log::error!("Failed to create LDNApplication: {}", e);
//                 return;
//             }
//         };

//         let application_id = ldn_application.application_id.to_string();
//         log::info!("LDNApplication created with ID: {}", application_id);

//         // Validate file creation
//         log::info!("Validating file creation for application");
//         if let Err(e) = gh
//             .get_file(&ldn_application.file_name, &ldn_application.branch_name)
//             .await
//         {
//             log::warn!(
//                 "File validation failed for application ID {}: {}",
//                 application_id,
//                 e
//             );
//         }

//         // Validate pull request creation
//         log::info!("Validating pull request creation for application");
//         if let Err(e) = gh
//             .get_pull_request_by_head(&LDNPullRequest::application_branch_name(
//                 application_id.as_str(),
//             ))
//             .await
//         {
//             log::warn!(
//                 "Pull request validation failed for application ID {}: {}",
//                 application_id,
//                 e
//             );
//         }

//         sleep(Duration::from_millis(2000)).await;

//         // Test Triggering an application
//         log::info!("Loading application for triggering");
//         let ldn_application_before_trigger =
//             match LDNApplication::load(application_id.clone(), OWNER.to_string(), REPO.to_string()).await {
//                 Ok(app) => app,
//                 Err(e) => {
//                     log::error!("Failed to load application for triggering: {}", e);
//                     return;
//                 }
//             };

//         log::info!("Completing allocator review");
//         if let Err(e) = ldn_application_before_trigger
//             .complete_governance_review(
//                 "actor_address".to_string(),
//                 OWNER.to_string(),
//                 REPO.to_string())
//             .await
//         {
//             log::error!("Failed to complete allocator review: {}", e);
//             return;
//         }

//         let ldn_application_after_trigger = match LDNApplication::load(
//             application_id.clone(),
//             OWNER.to_string(),
//             REPO.to_string()
//         ).await
//         {
//             Ok(app) => app,
//             Err(e) => {
//                 log::error!("Failed to load application after triggering: {}", e);
//                 return;
//             }
//         };

//         assert_eq!(
//             ldn_application_after_trigger.app_state().await.unwrap(),
//             AppState::ReadyToSign
//         );
//         log::info!("Application state updated to ReadyToSign");
//         sleep(Duration::from_millis(2000)).await;

//         // Cleanup
//         log::info!("Starting cleanup process");
//         let head = &LDNPullRequest::application_branch_name(&application_id);
//         match gh.get_pull_request_by_head(head).await {
//             Ok(prs) => {
//                 if let Some(pr) = prs.get(0) {
//                     let number = pr.number;
//                     match gh.merge_pull_request(number).await {
//                         Ok(_) => log::info!("Merged pull request {}", number),
//                         Err(_) => log::info!("Pull request {} was already merged", number),
//                     };
//                 }
//             }
//             Err(e) => log::warn!("Failed to get pull request by head: {}", e),
//         };

//         sleep(Duration::from_millis(3000)).await;

//         let file = match gh.get_file(&ldn_application.file_name, "main").await {
//             Ok(f) => f,
//             Err(e) => {
//                 log::error!("Failed to get file: {}", e);
//                 return;
//             }
//         };

//         let file_sha = file.items[0].sha.clone();
//         let remove_file_request = gh
//             .delete_file(&ldn_application.file_name, "main", "remove file", &file_sha)
//             .await;
//         let remove_branch_request = gh
//             .build_remove_ref_request(LDNPullRequest::application_branch_name(&application_id))
//             .unwrap();

//         if let Err(e) = gh.remove_branch(remove_branch_request).await {
//             log::warn!("Failed to remove branch: {}", e);
//         }
//         if let Err(e) = remove_file_request {
//             log::warn!("Failed to remove file: {}", e);
//         }

//         log::info!(
//             "End-to-end test completed for application ID: {}",
//             application_id
//         );
//     }
// }<|MERGE_RESOLUTION|>--- conflicted
+++ resolved
@@ -3540,24 +3540,59 @@
         Ok(updated_application) // Return the updated ApplicationFile
     }
 
-<<<<<<< HEAD
+    pub async fn trigger_ssa(info: TriggerSSAInfo) -> Result<(), LDNError> {
+        let app_model =
+            Self::get_application_model(info.id.clone(), info.owner.clone(), info.repo.clone())
+                .await?;
+
+        let app_str = app_model.application.ok_or_else(|| {
+            LDNError::Load(format!(
+                "Application {} does not have an application field",
+                info.id
+            ))
+        })?;
+        let application_file = serde_json::from_str::<ApplicationFile>(&app_str).unwrap();
+
+        if application_file.lifecycle.state != AppState::Granted {
+            return Err(LDNError::Load(format!("Application state is {:?}. Expected Granted", application_file.lifecycle.state)));
+        }
+        let last_allocation = application_file.get_last_request_allowance().ok_or(LDNError::Load("Last allocation not found".into()))?;
+        if last_allocation.is_active {
+            return Err(LDNError::Load("Last active allocation ID is active".into()));
+        }
+
+        let requested_so_far = application_file.allocation.total_requested();
+        let total_requested = parse_size_to_bytes(&application_file.datacap.total_requested_amount).ok_or(
+            LDNError::Load("Can not parse total requested amount to bytes".into()),
+            )?;
+        let ssa_amount = parse_size_to_bytes((format!("{}{}", &info.amount, &info.amount_type)).as_str()).ok_or(
+            LDNError::Load("Can not parse requested amount to bytes".into()),
+            )?;
+        if requested_so_far + ssa_amount > total_requested {
+            return Err(LDNError::Load("The sum of datacap requested so far and requested amount exceeds total requested amount".into()));
+        }
+        let refill_info = RefillInfo {
+            id: info.id,
+            amount: info.amount,
+            amount_type: info.amount_type,
+            owner: app_model.owner,
+            repo: app_model.repo,
+        };
+        Self::refill(refill_info).await?;
+        Ok(())
+    }
+
     pub async fn submit_kyc(self, info: &SubmitKYCInfo) -> Result<(), LDNError> {
         let client_id = &info.message.client_id;
         let repo = &info.message.allocator_repo_name;
         let owner = &info.message.allocator_repo_owner;
         let app_model =
             Self::get_application_model(client_id.clone(), owner.clone(), repo.clone())
-=======
-    pub async fn trigger_ssa(info: TriggerSSAInfo) -> Result<(), LDNError> {
-        let app_model =
-            Self::get_application_model(info.id.clone(), info.owner.clone(), info.repo.clone())
->>>>>>> 90a9e769
                 .await?;
 
         let app_str = app_model.application.ok_or_else(|| {
             LDNError::Load(format!(
                 "Application {} does not have an application field",
-<<<<<<< HEAD
                 client_id
             ))
         })?;
@@ -3630,41 +3665,6 @@
             |e| LDNError::New(format!("Parse &str to DateTime failed: {e:?}")))?;
         Ok(start_date_to_datetime.time() > expiration_date_to_datetime.time())
     }
-=======
-                info.id
-            ))
-        })?;
-        let application_file = serde_json::from_str::<ApplicationFile>(&app_str).unwrap();
-
-        if application_file.lifecycle.state != AppState::Granted {
-            return Err(LDNError::Load(format!("Application state is {:?}. Expected Granted", application_file.lifecycle.state)));
-        }
-        let last_allocation = application_file.get_last_request_allowance().ok_or(LDNError::Load("Last allocation not found".into()))?;
-        if last_allocation.is_active {
-            return Err(LDNError::Load("Last active allocation ID is active".into()));
-        }
-
-        let requested_so_far = application_file.allocation.total_requested();
-        let total_requested = parse_size_to_bytes(&application_file.datacap.total_requested_amount).ok_or(
-            LDNError::Load("Can not parse total requested amount to bytes".into()),
-            )?;
-        let ssa_amount = parse_size_to_bytes((format!("{}{}", &info.amount, &info.amount_type)).as_str()).ok_or(
-            LDNError::Load("Can not parse requested amount to bytes".into()),
-            )?;
-        if requested_so_far + ssa_amount > total_requested {
-            return Err(LDNError::Load("The sum of datacap requested so far and requested amount exceeds total requested amount".into()));
-        }
-        let refill_info = RefillInfo {
-            id: info.id,
-            amount: info.amount,
-            amount_type: info.amount_type,
-            owner: app_model.owner,
-            repo: app_model.repo,
-        };
-        Self::refill(refill_info).await?;
-        Ok(())
-    }
->>>>>>> 90a9e769
 }
 
 #[derive(Serialize, Deserialize, Debug)]
