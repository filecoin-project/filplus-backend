use std::str::FromStr;
use std::sync::Arc;

use chrono::{DateTime, Utc};
use futures::future;
use octocrab::models::{
    pulls::PullRequest,
    repos::{Content, ContentItems},
};
use rayon::prelude::*;
use reqwest::Response;
use serde::{Deserialize, Serialize};
use serde_json::from_str;

use crate::{
    base64,
    config::get_env_var_or_default,
    error::LDNError,
<<<<<<< HEAD
    external_services::{filecoin::get_multisig_threshold_for_actor, github::{
        CreateMergeRequestData, CreateRefillMergeRequestData, GithubWrapper,
    }},
=======
    external_services::github::{
        github_async_new, CreateMergeRequestData, CreateRefillMergeRequestData, GithubWrapper
    },
>>>>>>> 6a130c09
    parsers::ParsedIssue,
};
use fplus_database::database::{self, allocators::get_allocator};
use fplus_database::models::applications::Model as ApplicationModel;

use self::application::file::{
    AllocationRequest, AllocationRequestType, AppState, ApplicationFile, ValidVerifierList,
    VerifierInput,
};
use crate::core::application::file::Allocation;
use std::collections::HashSet;

pub mod allocator;
pub mod application;

#[derive(Deserialize)]
pub struct CreateApplicationInfo {
    pub issue_number: String,
    pub owner: String,
    pub repo: String,
}

#[derive(Deserialize, Serialize, Debug)]
pub struct VerifierList(pub Vec<String>);

#[derive(Deserialize, Serialize, Debug)]
pub struct ApplicationProposalApprovalSignerInfo {
    pub signing_address: String,
    pub created_at: String,
    pub message_cid: String,
}

#[derive(Deserialize, Serialize, Debug)]
pub struct CompleteNewApplicationProposalInfo {
    pub signer: ApplicationProposalApprovalSignerInfo,
    pub request_id: String,
}

#[derive(Debug)]
pub struct LDNApplication {
    github: GithubWrapper,
    pub application_id: String,
    pub file_sha: String,
    pub file_name: String,
    pub branch_name: String,
}

#[derive(Deserialize, Debug)]
pub struct RefillInfo {
    pub id: String,
    pub amount: String,
    pub amount_type: String,
    pub owner: String,
    pub repo: String,
}

#[derive(Deserialize)]
pub struct DcReachedInfo {
    pub id: String,
    pub owner: String,
    pub repo: String,
}

#[derive(Deserialize)]
pub struct ValidationPullRequestData {
    pub pr_number: String,
    pub user_handle: String,
    pub owner: String,
    pub repo: String,
}

#[derive(Deserialize)]
pub struct ValidationIssueData {
    pub issue_number: String,
    pub user_handle: String,
}

#[derive(Deserialize)]
pub struct Allocator {
    pub owner: String,
    pub repo: String,
    pub installation_id: Option<i64>,
    pub multisig_address: Option<String>,
    pub verifiers_gh_handles: Option<String>,
}

#[derive(Deserialize)]
pub struct ChangedAllocator {
    pub file_changed: String,
}

#[derive(Deserialize)]
pub struct AllocatorUpdateInfo {
    pub installation_id: Option<i64>,
    pub multisig_address: Option<String>,
    pub verifiers_gh_handles: Option<String>,
    pub multisig_threshold: Option<i32>,
}

#[derive(Deserialize)]
pub struct GithubQueryParams {
    pub owner: String,
    pub repo: String,
}

#[derive(Deserialize)]
pub struct ApplicationQueryParams {
    pub id: String,
    pub owner: String,
    pub repo: String,
}

#[derive(Deserialize)]
pub struct VerifierActionsQueryParams {
    pub github_username: String,
    pub id: String,
    pub owner: String,
    pub repo: String,
}

#[derive(Debug, Clone)]
pub struct ApplicationFileWithDate {
    pub application_file: ApplicationFile,
    pub updated_at: DateTime<Utc>,
    pub pr_number: u64,
    pub sha: String,
    pub path: String,
}

#[derive(Debug, Serialize)]
pub struct ApplicationGithubInfo {
    pub sha: String,
    pub path: String,
}

impl LDNApplication {
<<<<<<< HEAD
    pub async fn single_active(
        pr_number: u64,
        owner: String,
        repo: String,
    ) -> Result<ApplicationFile, LDNError> {
        let gh: GithubWrapper = GithubWrapper::new(owner, repo);
=======

    pub async fn single_active(pr_number: u64, owner: String, repo: String) -> Result<ApplicationFile, LDNError> {
        let gh = github_async_new(owner, repo).await;
>>>>>>> 6a130c09
        let (_, pull_request) = gh.get_pull_request_files(pr_number).await.unwrap();
        let pull_request = pull_request.get(0).unwrap();
        let pull_request: Response = reqwest::Client::new()
            .get(&pull_request.raw_url.to_string())
            .send()
            .await
            .map_err(|e| LDNError::Load(format!("Failed to get pull request files /// {}", e)))?;
        let pull_request = pull_request
            .text()
            .await
            .map_err(|e| LDNError::Load(format!("Failed to get pull request files /// {}", e)))?;
        if let Ok(app) = serde_json::from_str::<ApplicationFile>(&pull_request) {
            Ok(app)
        } else {
            Err(LDNError::Load(format!(
                "Pull Request {} Application file is corrupted or invalid format: {}",
                pr_number,
                serde_json::from_str::<ApplicationFile>(&pull_request).unwrap_err()
            )))
        }
    }

    async fn load_pr_files(
        pr: PullRequest,
        owner: String,
        repo: String,
    ) -> Result<Option<(String, String, ApplicationFile, PullRequest)>, LDNError> {
        let gh = github_async_new(owner, repo).await;
        let files = match gh.get_pull_request_files(pr.number).await {
            Ok(files) => files,
            Err(_) => return Ok(None),
        };
        let raw_url = match files.1.get(0) {
            Some(f) => f.raw_url.clone(),
            None => return Ok(None),
        };
        let response = reqwest::Client::new().get(raw_url).send().await;
        let response = match response {
            Ok(response) => response,
            Err(_) => return Ok(None),
        };
        let response = response.text().await;
        let response = match response {
            Ok(response) => response,
            Err(_) => return Ok(None),
        };
        let app = match ApplicationFile::from_str(&response) {
            Ok(app) => app,
            Err(e) => {
                dbg!(&e);
                return Ok(None);
            }
        };
        Ok(Some((
            files.1.get(0).unwrap().sha.clone(),
            files.1.get(0).unwrap().filename.clone(),
            app,
            pr.clone(),
        )))
    }

    pub async fn load_from_db(
        application_id: String,
        owner: String,
        repo: String,
    ) -> Result<ApplicationFile, LDNError> {
        // Try to get the application model from the database.
        let app_model_result =
            database::applications::get_application(application_id.clone(), owner, repo, None)
                .await;

        // First handle the Result to see if there was an error in the query.
        let app_model = match app_model_result {
            Ok(model) => model,
            Err(e) => return Err(LDNError::Load(format!("Database error: {}", e))),
        };

        // Now, app_model is directly a Model, not an Option<Model>.
        // Check if the application field is present.
        let app_str = match app_model.application {
            Some(app_str) => app_str,
            None => {
                return Err(LDNError::Load(format!(
                    "Application {} does not have an application field",
                    application_id
                )))
            }
        };

        // Try to convert the application string to an ApplicationFile structure.
        let app = match ApplicationFile::from_str(&app_str) {
            Ok(app) => app,
            Err(e) => {
                return Err(LDNError::Load(format!(
                    "Failed to parse application file from DB /// {}",
                    e
                )));
            }
        };

        Ok(app)
    }

<<<<<<< HEAD
    pub async fn load(
        application_id: String,
        owner: String,
        repo: String,
    ) -> Result<Self, LDNError> {
        let gh: GithubWrapper = GithubWrapper::new(owner.clone(), repo.clone());
=======
    pub async fn load(application_id: String, owner: String, repo: String) -> Result<Self, LDNError> {

        let gh = github_async_new(owner.to_string(), repo.to_string()).await;
>>>>>>> 6a130c09
        let pull_requests = gh.list_pull_requests().await.unwrap();
        let pull_requests = future::try_join_all(
            pull_requests
                .into_iter()
                .map(|pr: PullRequest| {
                    LDNApplication::load_pr_files(pr, owner.clone(), repo.clone())
                })
                .collect::<Vec<_>>(),
        )
        .await?;
        let result = pull_requests
            .par_iter()
            .filter(|pr| {
                if let Some(r) = pr {
                    String::from(r.2.id.clone()) == application_id.clone()
                } else {
                    false
                }
            })
            .collect::<Vec<_>>();
        if let Some(r) = result.get(0) {
            if let Some(r) = r {
                return Ok(Self {
                    github: gh,
                    application_id: r.2.id.clone(),
                    file_sha: r.0.clone(),
                    file_name: r.1.clone(),
                    branch_name: r.3.head.ref_field.clone(),
                });
            }
        }

        let app = Self::single_merged(application_id, owner.clone(), repo.clone()).await?;
        return Ok(Self {
            github: gh,
            application_id: app.1.id.clone(),
            file_sha: app.0.sha.clone(),
            file_name: app.0.path.clone(),
            branch_name: "main".to_string(),
        });
    }

    pub async fn all_applications() -> Result<Vec<(ApplicationFile, String, String)>, Vec<LDNError>>
    {
        let db_apps = database::applications::get_applications().await;
        let mut all_apps: Vec<(ApplicationFile, String, String)> = Vec::new();
        match db_apps {
            Ok(apps) => {
                for app in apps {
                    let app_file = match ApplicationFile::from_str(&app.application.unwrap()) {
                        Ok(app) => app,
                        Err(_) => {
                            continue;
                        }
                    };
                    all_apps.push((app_file, app.owner, app.repo));
                }
                return Ok(all_apps);
            }
            Err(e) => {
                return Err(vec![LDNError::Load(format!(
                    "Failed to retrieve applications from the database /// {}",
                    e
                ))]);
            }
        }
    }

    pub async fn active(
        owner: String,
        repo: String,
        filter: Option<String>,
    ) -> Result<Vec<ApplicationFile>, LDNError> {
        // Get all active applications from the database.
        let active_apps_result =
            database::applications::get_active_applications(Some(owner), Some(repo)).await;

        // Handle errors in getting active applications.
        let active_apps = match active_apps_result {
            Ok(apps) => apps,
            Err(e) => return Err(LDNError::Load(format!("Database error: {}", e))),
        };

        // Filter and convert active applications.
        let mut apps: Vec<ApplicationFile> = Vec::new();
        for app_model in active_apps {
            // If a filter was provided and it doesn't match the application's id, continue to the next iteration.
            if let Some(ref filter_id) = filter {
                if app_model.application.is_some() && app_model.id != filter_id.as_str() {
                    continue;
                }
            }

            // Try to deserialize the `application` field to `ApplicationFile`.
            if let Some(app_json) = app_model.application {
                match from_str::<ApplicationFile>(&app_json) {
                    Ok(app) => apps.push(app),
                    //if error, don't push into apps
                    Err(_) => {}
                }
            }
        }

        Ok(apps)
    }

<<<<<<< HEAD
    pub async fn active_apps_with_last_update(
        owner: String,
        repo: String,
        filter: Option<String>,
    ) -> Result<Vec<ApplicationFileWithDate>, LDNError> {
        let gh: GithubWrapper = GithubWrapper::new(owner.clone(), repo.clone());
=======
    pub async fn active_apps_with_last_update(owner: String, repo: String, filter: Option<String>) -> Result<Vec<ApplicationFileWithDate>, LDNError> {
        let gh = github_async_new(owner.to_string(), repo.to_string()).await;
>>>>>>> 6a130c09
        let mut apps: Vec<ApplicationFileWithDate> = Vec::new();
        let pull_requests = gh.list_pull_requests().await.unwrap();
        let pull_requests = future::try_join_all(
            pull_requests
                .into_iter()
                .map(|pr: PullRequest| {
                    LDNApplication::load_pr_files(pr, owner.clone(), repo.clone())
                })
                .collect::<Vec<_>>(),
        )
        .await
        .unwrap();
        for r in pull_requests {
            if let Some((sha, path, app_file, pr_info)) = r {
                if let Some(updated_at) = pr_info.updated_at {
                    let app_with_date = ApplicationFileWithDate {
                        application_file: app_file.clone(),
                        updated_at,
                        pr_number: pr_info.number,
                        sha,
                        path,
                    };

                    if filter.as_ref().map_or(true, |f| &app_file.id == f) {
                        apps.push(app_with_date);
                    }
                }
            }
        }
        Ok(apps)
    }

<<<<<<< HEAD
    pub async fn merged_apps_with_last_update(
        owner: String,
        repo: String,
        filter: Option<String>,
    ) -> Result<Vec<ApplicationFileWithDate>, LDNError> {
        let gh = Arc::new(GithubWrapper::new(owner.clone(), repo.clone()));
=======
    pub async fn merged_apps_with_last_update(owner: String, repo: String, filter: Option<String>) -> Result<Vec<ApplicationFileWithDate>, LDNError> {
        let gh = Arc::new(github_async_new(owner.to_string(), repo.to_string()).await);
        
>>>>>>> 6a130c09
        let applications_path = "applications";
        let mut all_files_result = gh.get_files(applications_path).await.map_err(|e| {
            LDNError::Load(format!(
                "Failed to retrieve all files from GitHub. Reason: {}",
                e
            ))
        })?;

        all_files_result
            .items
            .retain(|item| item.download_url.is_some() && item.name.ends_with(".json"));

        let mut application_files_with_date: Vec<ApplicationFileWithDate> = vec![];
        for fd in all_files_result.items {
            let gh_clone = Arc::clone(&gh);
            let result = gh_clone.get_last_modification_date(&fd.path).await;

            if let Ok(updated_at) = result {
                let map_result = LDNApplication::map_merged(fd).await;

                if let Ok(Some((content, app_file))) = map_result {
                    application_files_with_date.push(ApplicationFileWithDate {
                        application_file: app_file,
                        updated_at,
                        pr_number: 0,
                        sha: content.sha,
                        path: content.path,
                    });
                }
            } else {
                log::warn!("Failed to get last modification date for file: {}", fd.path);
            }
        }

        let filtered_files: Vec<ApplicationFileWithDate> = if let Some(filter_val) = filter {
            application_files_with_date
                .into_iter()
                .filter(|f| f.application_file.id == filter_val)
                .collect()
        } else {
            application_files_with_date
        };

        Ok(filtered_files)
    }

    /// Create New Application
    pub async fn new_from_issue(info: CreateApplicationInfo) -> Result<Self, LDNError> {
        let issue_number = info.issue_number;
        let gh = github_async_new(info.owner.to_string(), info.repo.to_string()).await;
        let (parsed_ldn, _) = LDNApplication::parse_application_issue(
            issue_number.clone(),
            info.owner.clone(),
            info.repo.clone(),
        )
        .await?;
        let application_id = parsed_ldn.id.clone();
        let file_name = LDNPullRequest::application_path(&application_id);
        let branch_name = LDNPullRequest::application_branch_name(&application_id);

        let multisig_address = if parsed_ldn.datacap.custom_multisig == "[X] Use Custom Multisig" {
            "true".to_string()
        } else {
            "false".to_string()
        };

        match gh.get_file(&file_name, &branch_name).await {
            Err(_) => {
                let application_file = ApplicationFile::new(
                    issue_number.clone(),
                    multisig_address,
                    parsed_ldn.version,
                    parsed_ldn.id.clone(),
                    parsed_ldn.client.clone(),
                    parsed_ldn.project,
                    parsed_ldn.datacap,
                )
                .await;
                let file_content = match serde_json::to_string_pretty(&application_file) {
                    Ok(f) => f,
                    Err(e) => {
                        Self::add_error_label(
                            application_file.issue_number.clone(),
                            "".to_string(),
                            info.owner.clone(),
                            info.repo.clone(),
                        )
                        .await?;
                        return Err(LDNError::New(format!(
                            "Application issue file is corrupted /// {}",
                            e
                        )));
                    }
                };
                let app_id = parsed_ldn.id.clone();
                let file_sha = LDNPullRequest::create_pr(
                    issue_number.clone(),
                    parsed_ldn.client.name.clone(),
                    branch_name.clone(),
                    LDNPullRequest::application_path(&app_id),
                    file_content.clone(),
                    info.owner.clone(),
                    info.repo.clone(),
                )
                .await?;
                Self::issue_waiting_for_gov_review(
                    issue_number.clone(),
                    info.owner.clone(),
                    info.repo.clone(),
                )
                .await?;
                Self::update_issue_labels(
                    application_file.issue_number.clone(),
                    &[
                        AppState::Submitted.as_str(),
                        "waiting for governance review",
                    ],
                    info.owner.clone(),
                    info.repo.clone(),
                )
                .await?;

                match gh.get_pull_request_by_head(&branch_name).await {
                    Ok(prs) => {
                        if let Some(pr) = prs.get(0) {
                            let number = pr.number;
                            database::applications::create_application(
                                application_id.clone(),
                                info.owner.clone(),
                                info.repo.clone(),
                                number,
                                file_content,
                                file_sha.clone(),
                                LDNPullRequest::application_path(&app_id),
                            )
                            .await
                            .map_err(|e| {
                                return LDNError::New(format!(
                                    "Application issue {} cannot create application in DB /// {}",
                                    application_id, e
                                ));
                            })?;
                        }
                    }
                    Err(e) => log::warn!("Failed to get pull request by head: {}", e),
                }

                Ok(LDNApplication {
                    github: gh,
                    application_id,
                    file_sha,
                    file_name,
                    branch_name,
                })
            }
            Ok(_) => {
                return Err(LDNError::New(format!(
                    "Application issue {} already exists",
                    application_id
                )))
            }
        }
    }

    /// Move application from Governance Review to Proposal
    pub async fn complete_governance_review(
        &self,
        actor: String,
        owner: String,
        repo: String,
    ) -> Result<ApplicationFile, LDNError> {
        match self.app_state().await {
            Ok(s) => match s {
                AppState::Submitted => {
                    let app_file: ApplicationFile = self.file().await?;
                    let uuid = uuidv4::uuid::v4();
                    let request = AllocationRequest::new(
                        actor.clone(),
                        uuid,
                        AllocationRequestType::First,
                        app_file.datacap.weekly_allocation.clone(),
                    );
                    let app_file = app_file.complete_governance_review(actor.clone(), request);
                    let file_content = serde_json::to_string_pretty(&app_file).unwrap();
                    let app_path = &self.file_name.clone();
                    let app_branch = self.branch_name.clone();
                    Self::issue_datacap_request_trigger(
                        app_file.clone(),
                        owner.clone(),
                        repo.clone(),
                    )
                    .await?;
                    match LDNPullRequest::add_commit_to(
                        app_path.to_string(),
                        app_branch.clone(),
                        LDNPullRequest::application_move_to_proposal_commit(&actor),
                        file_content,
                        self.file_sha.clone(),
                        owner.clone(),
                        repo.clone(),
                    )
                    .await
                    {
                        Some(()) => {
                            match self.github.get_pull_request_by_head(&app_branch).await {
                                Ok(prs) => {
                                    if let Some(pr) = prs.get(0) {
                                        let number = pr.number;
                                        let _ = database::applications::update_application(
                                            app_file.id.clone(),
                                            owner,
                                            repo,
                                            number,
                                            serde_json::to_string_pretty(&app_file).unwrap(),
                                            Some(self.file_sha.clone()),
                                            Some(app_path.clone()),
                                        )
                                        .await;
                                    }
                                }
                                Err(e) => log::warn!("Failed to get pull request by head: {}", e),
                            };
                            Ok(app_file)
                        }
                        None => {
                            return Err(LDNError::New(format!(
                                "Application issue {} cannot be triggered(1)",
                                self.application_id
                            )))
                        }
                    }
                }
                _ => Err(LDNError::New(format!(
                    "Application issue {} cannot be triggered(2)",
                    self.application_id
                ))),
            },
            Err(e) => Err(LDNError::New(format!(
                "Application issue {} cannot be triggered {}(3)",
                self.application_id, e
            ))),
        }
    }

    /// Move application from Proposal to Approved
    pub async fn complete_new_application_proposal(
        &self,
        signer: VerifierInput,
        request_id: String,
        owner: String,
        repo: String,
    ) -> Result<ApplicationFile, LDNError> {
        // Get multisig threshold from blockchain
        let blockchain_threshold = match get_multisig_threshold_for_actor("actor_address").await {
            Ok(threshold) => Some(threshold),
            Err(_) => None,
        };
        // TODO: Convert DB errors to LDN Error
        // Get multisig threshold from the database
        let db_allocator = match get_allocator(&owner, &repo).await {
            Ok(allocator) => allocator,
            Err(err) => {
                return Err(LDNError::New(format!("Database: get_allocator: {}", err)));
            }
        };
        let db_threshold: u64 = db_allocator.unwrap().multisig_threshold.unwrap_or(2) as u64;
        
        // If blockchain threshold is available and different from DB, update DB (placeholder for update logic)
        if let Some(blockchain_threshold) = blockchain_threshold {
            if blockchain_threshold != db_threshold {
                // TODO: Update the database with the new threshold from the blockchain
            }
        }
        // Use the blockchain threshold if available; otherwise, fall back to the database value
        let threshold_to_use = blockchain_threshold.unwrap_or(db_threshold);

        // Rest of your function logic remains unchanged...
        if threshold_to_use < 2 {
            return self
                .complete_new_application_approval(signer, request_id, owner, repo)
                .await;
        }

        match self.app_state().await {
            Ok(s) => match s {
                AppState::ReadyToSign => {
                    let app_file: ApplicationFile = self.file().await?;
                    if !app_file.allocation.is_active(request_id.clone()) {
                        return Err(LDNError::Load(format!(
                            "Request {} is not active",
                            request_id
                        )));
                    }
                    let app_lifecycle = app_file.lifecycle.finish_proposal();
                    let app_file = app_file.add_signer_to_allocation(
                        signer.clone().into(),
                        request_id,
                        app_lifecycle,
                    );
                    let file_content = serde_json::to_string_pretty(&app_file).unwrap();
                    match LDNPullRequest::add_commit_to(
                        self.file_name.to_string(),
                        self.branch_name.clone(),
                        LDNPullRequest::application_move_to_approval_commit(
                            &signer.signing_address,
                        ),
                        file_content,
                        self.file_sha.clone(),
                        owner.clone(),
                        repo.clone(),
                    )
                    .await
                    {
                        Some(()) => {
                            match self
                                .github
                                .get_pull_request_by_head(&self.branch_name)
                                .await
                            {
                                Ok(prs) => {
                                    if let Some(pr) = prs.get(0) {
                                        let number = pr.number;
                                        let _ = database::applications::update_application(
                                            app_file.id.clone(),
                                            owner,
                                            repo,
                                            number,
                                            serde_json::to_string_pretty(&app_file).unwrap(),
                                            Some(self.file_sha.clone()),
                                            Some(self.file_name.clone()),
                                        )
                                        .await;
                                    }
                                }
                                Err(e) => log::warn!("Failed to get pull request by head: {}", e),
                            };
                            Ok(app_file)
                        }
                        None => {
                            return Err(LDNError::New(format!(
                                "Application issue {} cannot be proposed(1)",
                                self.application_id
                            )))
                        }
                    }
                }
                _ => Err(LDNError::New(format!(
                    "Application issue {} cannot be proposed(2)",
                    self.application_id
                ))),
            },
            Err(e) => Err(LDNError::New(format!(
                "Application issue {} cannot be proposed {}(3)",
                self.application_id, e
            ))),
        }
    }

    pub async fn complete_new_application_approval(
        &self,
        signer: VerifierInput,
        request_id: String,
        owner: String,
        repo: String,
    ) -> Result<ApplicationFile, LDNError> {
        // Get multisig threshold from blockchain
        let blockchain_threshold = match get_multisig_threshold_for_actor("actor_address").await {
            Ok(threshold) => Some(threshold),
            Err(_) => None,
        };

        // Get multisig threshold from the database
        let db_allocator = match get_allocator(&owner, &repo).await {
            Ok(allocator) => allocator,
            Err(err) => return Err(LDNError::New(format!("Database: get_allocator: {}", err))),
        };
        let db_threshold: u64 = db_allocator.unwrap().multisig_threshold.unwrap_or(2) as u64;

        // If blockchain threshold is available and different from DB, update DB (placeholder for update logic)
        if let Some(blockchain_threshold) = blockchain_threshold {
            if blockchain_threshold != db_threshold {
                // TODO: Update the database with the new threshold from the blockchain
            }
        }

        // Use the blockchain threshold if available; otherwise, fall back to the database value
        let threshold_to_use = blockchain_threshold.unwrap_or(db_threshold);

        let app_state = self.app_state().await?;
        if app_state != AppState::StartSignDatacap
            && !(threshold_to_use == 1 && app_state == AppState::ReadyToSign)
        {
            return Err(LDNError::New(format!(
                "Application issue {} cannot be approved in its current state",
                self.application_id
            )));
        }
        let app_file: ApplicationFile = self.file().await?;
        let app_lifecycle = app_file.lifecycle.finish_approval();

        // Find the signers that already signed
        let current_signers = app_file
            .allocation
            .0
            .iter()
            .find(|&alloc| alloc.id == request_id && alloc.is_active)
            .map_or(vec![], |alloc| alloc.signers.0.clone());

        // Check if the signer has already signed
        if current_signers
            .iter()
            .any(|s| s.signing_address == signer.signing_address)
        {
            return Err(LDNError::New(format!(
                "Signer {} has already approved this application",
                signer.signing_address
            )));
        }
        // Check if the number of signers meets or exceeds the multisig threshold
        let multisig_threshold_usize = threshold_to_use as usize;
        if current_signers.len() >= multisig_threshold_usize {
            return Err(LDNError::New(
                "No additional signatures needed as the multisig threshold is already met"
                    .to_string(),
            ));
        }
        // Add signer to signers array
        let app_file = app_file.add_signer_to_allocation_and_complete(
            signer.clone().into(),
            request_id.clone(),
            app_lifecycle,
        );
        // If the number of current signers plus this one is less than the threshold, return early
        if current_signers.len() + 1 < multisig_threshold_usize as usize {
            return Ok(app_file);
        }

        let file_content = serde_json::to_string_pretty(&app_file).unwrap();
        let commit_result = LDNPullRequest::add_commit_to(
            self.file_name.to_string(),
            self.branch_name.clone(),
            LDNPullRequest::application_move_to_confirmed_commit(&signer.signing_address),
            file_content,
            self.file_sha.clone(),
            owner.clone(),
            repo.clone(),
        )
        .await;

        match commit_result {
            Some(()) => {
                match self
                    .github
                    .get_pull_request_by_head(&self.branch_name)
                    .await
                {
                    Ok(prs) => {
                        if let Some(pr) = prs.get(0) {
                            let number = pr.number;
                            if let Err(e) = database::applications::update_application(
                                app_file.id.clone(),
                                owner,
                                repo,
                                number,
                                serde_json::to_string_pretty(&app_file).unwrap(),
                                Some(self.file_sha.clone()),
                                Some(self.file_name.clone()),
                            )
                            .await
                            {
                                log::warn!("Failed to update application in database: {}", e);
                                return Err(LDNError::New(format!(
                                    "Database update failed for application issue {}",
                                    self.application_id
                                )));
                            }
                        }
                        Ok(app_file)
                    }
                    Err(e) => {
                        log::warn!("Failed to get pull request by head: {}", e);
                        Err(LDNError::New(format!(
                            "Pull request retrieval failed for application issue {}",
                            self.application_id
                        )))
                    }
                }
            }
            None => {
                log::warn!(
                    "Failed to add commit for application issue {}",
                    self.application_id
                );
                return Err(LDNError::New(format!(
                                "Commit operation failed for application issue {} and no error details available",
                                self.application_id
                            )));
            }
        }
    }

    async fn parse_application_issue(
        issue_number: String,
        owner: String,
        repo: String,
    ) -> Result<(ParsedIssue, String), LDNError> {
        let gh = github_async_new(owner.to_string(), repo.to_string()).await;
        let issue = gh
            .list_issue(issue_number.parse().unwrap())
            .await
            .map_err(|e| {
                LDNError::Load(format!(
                    "Failed to retrieve issue {} from GitHub. Reason: {}",
                    issue_number, e
                ))
            })?;
        if let Some(issue_body) = issue.body {
            Ok((ParsedIssue::from_issue_body(&issue_body), issue.user.login))
        } else {
            Err(LDNError::Load(format!(
                "Failed to retrieve issue {} from GitHub. Reason: {}",
                issue_number, "No body"
            )))
        }
    }

    /// Return Application state
    async fn app_state(&self) -> Result<AppState, LDNError> {
        let f = self.file().await?;
        Ok(f.lifecycle.get_state())
    }

    /// Return Application state
    pub async fn total_dc_reached(
        application_id: String,
        owner: String,
        repo: String,
    ) -> Result<bool, LDNError> {
        let merged = Self::merged(owner.clone(), repo.clone()).await?;
        let app = merged
            .par_iter()
            .find_first(|(_, app)| app.id == application_id);
        if app.is_some() && app.unwrap().1.lifecycle.get_state() == AppState::Granted {
            let app = app.unwrap().1.reached_total_datacap();
<<<<<<< HEAD
            let gh: GithubWrapper = GithubWrapper::new(owner.clone(), repo.clone());
            let ldn_app =
                LDNApplication::load(application_id.clone(), owner.clone(), repo.clone()).await?;
=======
            let gh = github_async_new(owner.to_string(), repo.to_string()).await;
            let ldn_app = LDNApplication::load(application_id.clone(), owner.clone(), repo.clone()).await?;
>>>>>>> 6a130c09
            let ContentItems { items } = gh.get_file(&ldn_app.file_name, "main").await.unwrap();
            Self::issue_full_dc(app.issue_number.clone(), owner.clone(), repo.clone()).await?;
            Self::update_issue_labels(
                app.issue_number.clone(),
                &[AppState::TotalDatacapReached.as_str()],
                owner.clone(),
                repo.clone(),
            )
            .await?;
            LDNPullRequest::create_refill_pr(
                app.id.clone(),
                app.client.name.clone(),
                serde_json::to_string_pretty(&app).unwrap(),
                ldn_app.file_name.clone(),
                format!("{}-total-dc-reached", app.id),
                items[0].sha.clone(),
                owner,
                repo,
            )
            .await?;
            Ok(true)
        } else {
            return Err(LDNError::Load(format!(
                "Application issue {} does not exist",
                application_id
            )));
        }
    }

    fn content_items_to_app_file(file: ContentItems) -> Result<ApplicationFile, LDNError> {
        let f = &file
            .clone()
            .take_items()
            .get(0)
            .and_then(|f| f.content.clone())
            .and_then(|f| base64::decode_application_file(&f.replace("\n", "")))
            .ok_or(LDNError::Load(format!("Application file is corrupted",)))?;
        return Ok(ApplicationFile::from(f.clone()));
    }

    pub async fn file(&self) -> Result<ApplicationFile, LDNError> {
        match self
            .github
            .get_file(&self.file_name, &self.branch_name)
            .await
        {
            Ok(file) => {
                return Ok(LDNApplication::content_items_to_app_file(file)?);
            }
            Err(e) => {
                dbg!(&e);
                return Err(LDNError::Load(format!(
                    "Application issue {} file does not exist ///",
                    self.application_id
                )));
            }
        }
    }

    pub async fn fetch_verifiers(
        owner: String,
        repo: String,
    ) -> Result<ValidVerifierList, LDNError> {
        let allocator = database::allocators::get_allocator(&owner, &repo)
            .await
            .map_err(|e| LDNError::Load(format!("Failed to retrieve allocators /// {}", e)))?;

        let mut verifiers_handles = Vec::new();

        let allocator = match allocator {
            Some(a) => a,
            None => return Err(LDNError::Load("No allocator found".into())),
        };

        if let Some(handles) = allocator.verifiers_gh_handles {
            verifiers_handles.extend(handles.split(',').map(|s| s.trim().to_string()));
        }

        if verifiers_handles.is_empty() {
            return Err(LDNError::Load("No governance team found".into()));
        }

        Ok(ValidVerifierList {
            verifiers: verifiers_handles,
        })
    }

    async fn single_merged(
        application_id: String,
        owner: String,
        repo: String,
    ) -> Result<(ApplicationGithubInfo, ApplicationFile), LDNError> {
        Ok(LDNApplication::merged(owner, repo)
            .await?
            .into_iter()
            .find(|(_, app)| app.id == application_id)
            .map_or_else(
                || {
                    return Err(LDNError::Load(format!(
                        "Application issue {} does not exist",
                        application_id
                    )));
                },
                |app| Ok(app),
            )?)
    }

    async fn map_merged(item: Content) -> Result<Option<(Content, ApplicationFile)>, LDNError> {
        if item.download_url.is_none() {
            return Ok(None);
        }
        let file = reqwest::Client::new()
            .get(&item.download_url.clone().unwrap())
            .send()
            .await
            .map_err(|e| LDNError::Load(format!("here {}", e)))?;
        let file = file
            .text()
            .await
            .map_err(|e| LDNError::Load(format!("here1 {}", e)))?;
        let app = match ApplicationFile::from_str(&file) {
            Ok(app) => {
                if app.lifecycle.is_active {
                    app
                } else {
                    return Ok(None);
                }
            }
            Err(_) => {
                return Ok(None);
            }
        };
        Ok(Some((item, app)))
    }

    pub async fn merged(
        owner: String,
        repo: String,
    ) -> Result<Vec<(ApplicationGithubInfo, ApplicationFile)>, LDNError> {
        // Retrieve all applications in the main branch from the database.
        let merged_apps_result = database::applications::get_merged_applications(
            Some(owner.clone()),
            Some(repo.clone()),
        )
        .await;

        // Handle errors in getting applications from the main branch.
        let merged_app_models = match merged_apps_result {
            Ok(apps) => apps,
            Err(e) => return Err(LDNError::Load(format!("Database error: {}", e))),
        };

        // Convert applications from the main branch.
        let mut merged_apps: Vec<(ApplicationGithubInfo, ApplicationFile)> = Vec::new();
        for app_model in merged_app_models {
            // Try to deserialize the `application` field to `ApplicationFile`.
            if let Some(app_json) = app_model.application {
                match from_str::<ApplicationFile>(&app_json) {
                    Ok(app) => merged_apps.push((
                        ApplicationGithubInfo {
                            sha: app_model.sha.unwrap(),
                            path: app_model.path.unwrap(),
                        },
                        app,
                    )),
                    Err(_) => {}
                }
            }
        }

        let active_apps = Self::active(owner, repo, None).await?;
        let mut apps: Vec<(ApplicationGithubInfo, ApplicationFile)> = vec![];
        for app in merged_apps {
            if active_apps.iter().find(|a| a.id == app.1.id).is_none() && app.1.lifecycle.is_active
            {
                apps.push(app);
            }
        }

        Ok(apps)
    }

    pub async fn refill(refill_info: RefillInfo) -> Result<bool, LDNError> {
        let apps =
            LDNApplication::merged(refill_info.owner.clone(), refill_info.repo.clone()).await?;
        if let Some((content, mut app)) = apps.into_iter().find(|(_, app)| app.id == refill_info.id)
        {
            let uuid = uuidv4::uuid::v4();
            let request_id = uuid.clone();
            let new_request = AllocationRequest::new(
                "SSA Bot".to_string(),
                request_id.clone(),
                AllocationRequestType::Refill(0),
                format!("{}{}", refill_info.amount, refill_info.amount_type),
            );
            let app_file = app.start_refill_request(new_request);
            Self::issue_refill(
                app.issue_number.clone(),
                refill_info.owner.clone(),
                refill_info.repo.clone(),
            )
            .await?;
            LDNPullRequest::create_refill_pr(
                app.id.clone(),
                app.client.name.clone(),
                serde_json::to_string_pretty(&app_file).unwrap(),
                content.path.clone(), // filename
                request_id.clone(),
                content.sha,
                refill_info.owner,
                refill_info.repo,
            )
            .await?;
            return Ok(true);
        }
        Err(LDNError::Load("Failed to get application file".to_string()))
    }

    pub async fn validate_merge_application(
        pr_number: u64,
        owner: String,
        repo: String,
    ) -> Result<bool, LDNError> {
        log::info!("Starting validate_merge_application:");
        log::info!("- Validating merge for PR number {}", pr_number,);

        let application =
            match LDNApplication::single_active(pr_number, owner.clone(), repo.clone()).await {
                Ok(app) => {
                    log::info!("- Got application");
                    app
                }
                Err(err) => {
                    log::error!("- Failed to get application. Reason: {}", err);
                    return Err(LDNError::Load(format!(
                        "Failed to get application. Reason: {}",
                        err
                    )));
                }
            };

        // conditions for automerge:
        // 1. Application is in Granted state
        // 2. Application has Validated by and Validated at fields set
        // 3. Application doesn't have an active request
        if application.lifecycle.get_state() == AppState::Granted {
            if application.lifecycle.validated_by.is_empty() {
                log::warn!("- Application has not been validated");
                return Ok(false);
            }
            if application.lifecycle.validated_at.is_empty() {
                log::warn!("- Application has not been validated at");
                return Ok(false);
            }
            let active_request = application.allocation.active();
            if active_request.is_some() {
                log::warn!("- Application has an active request");
                return Ok(false);
            }
            log::info!("- Application is in a valid state!");

            Self::merge_application(pr_number, owner, repo).await?;
            return Ok(true);
        }

        log::warn!("- Application is not in a valid state");
        return Ok(false);
    }

<<<<<<< HEAD
    pub async fn merge_application(
        pr_number: u64,
        owner: String,
        repo: String,
    ) -> Result<bool, LDNError> {
        let gh = GithubWrapper::new(owner.clone(), repo.clone());
=======
    pub async fn merge_application(pr_number: u64, owner: String, repo: String) -> Result<bool, LDNError> {
        let gh = github_async_new(owner.to_string(), repo.to_string()).await;
>>>>>>> 6a130c09

        gh.merge_pull_request(pr_number).await.map_err(|e| {
            LDNError::Load(format!(
                "Failed to merge pull request {}. Reason: {}",
                pr_number, e
            ))
        })?;

        database::applications::merge_application_by_pr_number(owner, repo, pr_number)
            .await
            .map_err(|e| {
                LDNError::Load(format!(
                    "Failed to update application in database. Reason: {}",
                    e
                ))
            })?;

        return Ok(true);
    }

    pub async fn validate_flow(
        pr_number: u64,
        actor: &str,
        owner: String,
        repo: String,
    ) -> Result<bool, LDNError> {
        log::info!("Starting validate_flow:");
        log::info!(
            "- Validating flow for PR number {} with user handle {}",
            pr_number,
            actor
        );

        let gh = github_async_new(owner.to_string(), repo.to_string()).await;
        let author = match gh.get_last_commit_author(pr_number).await {
            Ok(author) => {
                log::info!("- Last commit author: {}", author);
                author
            }
            Err(err) => {
                log::error!("- Failed to get last commit author. Reason: {}", err);
                return Err(LDNError::Load(format!(
                    "Failed to get last commit author. Reason: {}",
                    err
                )));
            }
        };

        if author.is_empty() {
            log::warn!("- Author is empty");
            return Ok(false);
        }

        let (_, files) = match gh.get_pull_request_files(pr_number).await {
            Ok(files) => {
                log::info!("- Got Pull request files");
                files
            }
            Err(err) => {
                log::error!("- Failed to get pull request files. Reason: {}", err);
                return Err(LDNError::Load(format!(
                    "Failed to get pull request files. Reason: {}",
                    err
                )));
            }
        };

        if files.len() != 1 {
            log::warn!("- Number of files in pull request is not equal to 1");
            return Ok(false);
        }

        let branch_name = match gh.get_branch_name_from_pr(pr_number).await {
            Ok(branch_name) => {
                log::info!("- Branch name: {}", branch_name);
                branch_name
            }
            Err(err) => {
                log::error!(
                    "- Failed to get branch name from pull request. Reason: {}",
                    err
                );
                return Err(LDNError::Load(format!(
                    "Failed to get branch name from pull request. Reason: {}",
                    err
                )));
            }
        };

        let application = match gh.get_file(&files[0].filename, &branch_name).await {
            Ok(file) => {
                log::info!("- Got File content");
                LDNApplication::content_items_to_app_file(file)?
            }
            Err(err) => {
                log::error!("- Failed to get file content. Reason: {}", err);
                return Err(LDNError::Load(format!(
                    "Failed to get file content. Reason: {}",
                    err
                )));
            }
        };

        // Check if application is in Submitted state
        if application.lifecycle.get_state() == AppState::Submitted {
            if !application.lifecycle.validated_by.is_empty() {
                log::warn!(
                    "- Application has already been validated by: {}",
                    application.lifecycle.validated_by
                );
                return Ok(false);
            }
            if !application.lifecycle.validated_at.is_empty() {
                log::warn!(
                    "- Application has already been validated at: {}",
                    application.lifecycle.validated_at
                );
                return Ok(false);
            }
            let active_request = application.allocation.active();
            if active_request.is_some() {
                log::warn!("- Application has an active request");
                return Ok(false);
            }
            if !application.allocation.0.is_empty() {
                log::warn!("- Application has allocations");
                return Ok(false);
            }
            log::info!("- Application is in a valid state!");
            return Ok(true);
        }
        let bot_user = get_env_var_or_default("BOT_USER");
        if author != bot_user {
            log::warn!("- Author is not the bot user");
            return Ok(false);
        }

        log::info!("- Application is in a valid state");
        return Ok(true);
    }

    pub async fn validate_trigger(
        pr_number: u64,
        actor: &str,
        owner: String,
        repo: String,
    ) -> Result<bool, LDNError> {
        log::info!("Starting validate_trigger:");
        log::info!(
            "- Validating trigger for PR number {} with user handle {}",
            pr_number,
            actor
        );

        if let Ok(application_file) =
            LDNApplication::single_active(pr_number, owner.clone(), repo.clone()).await
        {
            if application_file.lifecycle.get_active_status() == false {
                log::info!("No trigger to validate. Application lifecycle is inactive so the Total DC was reached.");
                return Ok(true);
            }
            let validated_by = application_file.lifecycle.validated_by.clone();
            let validated_at = application_file.lifecycle.validated_at.clone();
            let app_state = application_file.lifecycle.get_state();
            let active_request_id = application_file.lifecycle.active_request.clone();
            let valid_verifier_list = Self::fetch_verifiers(owner.clone(), repo.clone()).await?;
            let bot_user = get_env_var_or_default("BOT_USER");

            let res: bool = match app_state {
                AppState::Submitted => {
                    log::warn!("- Application state is Submitted");
                    return Ok(false);
                }
                AppState::ReadyToSign => {
                    if application_file.allocation.0.is_empty() {
                        log::warn!("- No allocations found");
                        false
                    } else {
                        let active_allocation = application_file
                            .allocation
                            .0
                            .iter()
                            .find(|obj| Some(&obj.id) == active_request_id.as_ref());

                        if active_allocation.is_none() {
                            log::warn!("- Active allocation not found");
                            false
                        } else if active_allocation.unwrap().signers.0.len() > 0 {
                            log::warn!("- Active allocation has signers");
                            false
                        } else if validated_at.is_empty() {
                            log::warn!("- Not ready to sign - validated_at is empty");
                            false
                        } else if validated_by.is_empty() {
                            log::warn!("- Not ready to sign - validated_by is empty");
                            false
                        } else if actor != bot_user {
                            log::warn!("- Not ready to sign - actor is not the bot user");
                            false
                        } else if !valid_verifier_list.is_valid(&validated_by) {
                            log::warn!("- Not ready to sign - valid_verifier_list is not valid");
                            false
                        } else {
                            log::info!("- Validated!");
                            Self::issue_datacap_allocation_requested(
                                application_file.clone(),
                                active_allocation.clone(),
                                owner.clone(),
                                repo.clone(),
                            )
                            .await?;
                            Self::update_issue_labels(
                                application_file.issue_number.clone(),
                                &[AppState::ReadyToSign.as_str()],
                                owner.clone(),
                                repo.clone(),
                            )
                            .await?;
                            Self::issue_ready_to_sign(
                                application_file.issue_number.clone(),
                                owner.clone(),
                                repo.clone(),
                            )
                            .await?;
                            true
                        }
                    }
                }
                AppState::StartSignDatacap => {
                    if !validated_at.is_empty()
                        && !validated_by.is_empty()
                        && valid_verifier_list.is_valid(&validated_by)
                    {
                        log::info!("- Validated!");
                        true
                    } else {
                        if validated_at.is_empty() {
                            log::warn!("- AppState: StartSignDatacap, validation failed: validated_at is empty");
                        }
                        if validated_by.is_empty() {
                            log::warn!("- AppState: StartSignDatacap, validation failed: validated_by is empty");
                        }
                        if !valid_verifier_list.is_valid(&validated_by) {
                            log::warn!("- AppState: StartSignDatacap, validation failed: valid_verifier_list is not valid");
                        }
                        false
                    }
                }
                AppState::Granted => {
                    if !validated_at.is_empty()
                        && !validated_by.is_empty()
                        && valid_verifier_list.is_valid(&validated_by)
                    {
                        log::info!("- Application is granted");
                        true
                    } else {
                        if validated_at.is_empty() {
                            log::warn!(
                                "- AppState: Granted, validation failed: validated_at is empty"
                            );
                        }
                        if validated_by.is_empty() {
                            log::warn!(
                                "- AppState: Granted, validation failed: validated_by is empty"
                            );
                        }
                        if !valid_verifier_list.is_valid(&validated_by) {
                            log::warn!(
                                "- AppState: Granted, validation failed: valid_verifier_list is not valid"
                            );
                        }
                        false
                    }
                }
                AppState::TotalDatacapReached => {
                    log::info!("- Application state is TotalDatacapReached");
                    true
                }
                AppState::Error => {
                    log::warn!("- Application state is Error");
                    return Ok(false);
                }
            };

            if res {
                log::info!("Validated!");
                return Ok(true);
            }

            let app_file = application_file.move_back_to_governance_review();
            let ldn_application =
                LDNApplication::load(app_file.id.clone(), owner.clone(), repo.clone()).await?;

            match LDNPullRequest::add_commit_to(
                ldn_application.file_name.clone(),
                ldn_application.branch_name.clone(),
                format!("Move application back to governance review"),
                serde_json::to_string_pretty(&app_file).unwrap(),
                ldn_application.file_sha.clone(),
                owner.clone(),
                repo.clone(),
            )
            .await
            {
                Some(()) => {
<<<<<<< HEAD
                    let gh = GithubWrapper::new(owner.clone(), repo.clone());
                    match gh
                        .get_pull_request_by_head(&ldn_application.branch_name)
                        .await
                    {
=======
                    let gh = github_async_new(owner.to_string(), repo.to_string()).await;
                    match gh.get_pull_request_by_head(&ldn_application.branch_name).await {
>>>>>>> 6a130c09
                        Ok(prs) => {
                            if let Some(pr) = prs.get(0) {
                                let number = pr.number;
                                let _ = database::applications::update_application(
                                    app_file.id.clone(),
                                    owner,
                                    repo,
                                    number,
                                    serde_json::to_string_pretty(&app_file).unwrap(),
                                    Some(ldn_application.file_sha.clone()),
                                    Some(ldn_application.file_name.clone()),
                                )
                                .await;
                            }
                        }
                        Err(e) => log::warn!("Failed to get pull request by head: {}", e),
                    };
                }
                None => {}
            };

            return Ok(false);
        };

        log::info!("Failed to fetch Application File");
        Ok(false)
    }

    pub async fn validate_approval(
        pr_number: u64,
        owner: String,
        repo: String,
    ) -> Result<bool, LDNError> {
        log::info!("Starting validate_approval:");
        log::info!("Validating approval for PR number {}", pr_number);
        match LDNApplication::single_active(pr_number, owner.clone(), repo.clone()).await {
            Ok(application_file) => {
                if application_file.lifecycle.get_active_status() == false {
                    log::info!("No approval to validate. Application lifecycle is inactive so the Total DC was reached.");
                    return Ok(true);
                }
                let app_state: AppState = application_file.lifecycle.get_state();

                log::info!("- App state is {:?}", app_state.as_str());
                if app_state < AppState::Granted {
                    log::warn!("- State is less than Granted");
                    return Ok(false);
                } else if app_state == AppState::Granted {
                    let active_request_id = match application_file
                        .clone()
                        .lifecycle
                        .get_active_allocation_id()
                    {
                        Some(id) => id,
                        None => {
                            log::warn!("- No active request");
                            return Ok(false);
                        }
                    };
                    let active_request =
                        match application_file.allocation.find_one(active_request_id) {
                            Some(request) => request,
                            None => {
                                log::warn!("- No active request");
                                return Ok(false);
                            }
                        };
                    let signers: application::file::Verifiers = active_request.signers.clone();
                    if signers.0.len() != 2 {
                        log::warn!("- Not enough signers");
                        return Ok(false);
                    }
                    let signer = signers.0.get(1).unwrap();
                    let signer_gh_handle = signer.github_username.clone();
                    let valid_verifiers =
                        Self::fetch_verifiers(owner.clone(), repo.clone()).await?;
                    if valid_verifiers.is_valid(&signer_gh_handle) {
                        log::info!("- Validated!");
                        Self::issue_datacap_request_signature(
                            application_file.clone(),
                            "approved".to_string(),
                            owner.clone(),
                            repo.clone(),
                        )
                        .await?;
                        Self::update_issue_labels(
                            application_file.issue_number.clone(),
                            &[AppState::Granted.as_str()],
                            owner.clone(),
                            repo.clone(),
                        )
                        .await?;
                        Self::issue_granted(
                            application_file.issue_number.clone(),
                            owner.clone(),
                            repo.clone(),
                        )
                        .await?;
                        return Ok(true);
                    }

                    log::warn!("- Not validated!");
                    Ok(false)
                } else {
                    log::info!("- State is greater than Granted");
                    Ok(true)
                }
            }
            Err(e) => Err(LDNError::Load(format!(
                "PR number {} not found: {}",
                pr_number, e
            ))),
        }
    }

    pub async fn validate_proposal(
        pr_number: u64,
        owner: String,
        repo: String,
    ) -> Result<bool, LDNError> {
        log::info!("Starting validate_proposal:");
        log::info!("- Validating proposal for PR number {}", pr_number);
        match LDNApplication::single_active(pr_number, owner.clone(), repo.clone()).await {
            Ok(application_file) => {
                if application_file.lifecycle.get_active_status() == false {
                    log::info!("No proposal to validate. Application lifecycle is inactive so the Total DC was reached.");
                    return Ok(true);
                }
                let app_state: AppState = application_file.lifecycle.get_state();
                log::info!("- App state is {:?}", app_state.as_str());
                if app_state < AppState::StartSignDatacap {
                    log::warn!("- State is less than StartSignDatacap");
                    return Ok(false);
                } else if app_state == AppState::StartSignDatacap {
                    let active_request = application_file.allocation.active();
                    if active_request.is_none() {
                        log::warn!("- No active request");
                        return Ok(false);
                    }
                    let active_request = active_request.unwrap();
                    let signers = active_request.signers.clone();
                    if signers.0.len() != 1 {
                        log::warn!("- Not enough signers");
                        return Ok(false);
                    }
                    let signer = signers.0.get(0).unwrap();
                    let signer_gh_handle = signer.github_username.clone();
                    let valid_verifiers =
                        Self::fetch_verifiers(owner.clone(), repo.clone()).await?;
                    if valid_verifiers.is_valid(&signer_gh_handle) {
                        Self::issue_start_sign_dc(
                            application_file.issue_number.clone(),
                            owner.clone(),
                            repo.clone(),
                        )
                        .await?;
                        Self::issue_datacap_request_signature(
                            application_file.clone(),
                            "proposed".to_string(),
                            owner.clone(),
                            repo.clone(),
                        )
                        .await?;
                        Self::update_issue_labels(
                            application_file.issue_number.clone(),
                            &[AppState::StartSignDatacap.as_str()],
                            owner.clone(),
                            repo.clone(),
                        )
                        .await?;

                        log::info!("- Validated!");
                        return Ok(true);
                    }
                    log::warn!("- Not validated!");
                    Ok(false)
                } else {
                    log::info!("- State is greater than StartSignDatacap");
                    Ok(true)
                }
            }
            Err(e) => Err(LDNError::Load(format!(
                "PR number {} not found: {}",
                pr_number, e
            ))),
        }
    }

<<<<<<< HEAD
    async fn issue_waiting_for_gov_review(
        issue_number: String,
        owner: String,
        repo: String,
    ) -> Result<bool, LDNError> {
        let gh = GithubWrapper::new(owner, repo);
=======
    async fn issue_waiting_for_gov_review(issue_number: String, owner: String, repo: String) -> Result<bool, LDNError> {
        let gh = github_async_new(owner, repo).await;
>>>>>>> 6a130c09
        gh.add_comment_to_issue(
            issue_number.parse().unwrap(),
            "Application is waiting for governance review",
        )
        .await
        .map_err(|e| {
            return LDNError::New(format!(
                "Error adding comment to issue {} /// {}",
                issue_number, e
            ));
        })?;

        Ok(true)
    }

<<<<<<< HEAD
    async fn issue_datacap_request_trigger(
        application_file: ApplicationFile,
        owner: String,
        repo: String,
    ) -> Result<bool, LDNError> {
        let gh: GithubWrapper = GithubWrapper::new(owner, repo);
=======
    async fn issue_datacap_request_trigger(application_file: ApplicationFile, owner: String, repo: String) -> Result<bool, LDNError> {
        let gh = github_async_new(owner, repo).await;
>>>>>>> 6a130c09

        let client_address = application_file.lifecycle.client_on_chain_address.clone();
        let total_requested = application_file.datacap.total_requested_amount.clone();
        let weekly_allocation = application_file.datacap.weekly_allocation.clone();

        let issue_number = application_file.issue_number.clone();

        let comment = format!(
            "### Datacap Request Trigger
**Total DataCap requested**
> {}

**Expected weekly DataCap usage rate**
> {}

**Client address**
> {}",
            total_requested, weekly_allocation, client_address
        );

        gh.add_comment_to_issue(issue_number.parse().unwrap(), &comment)
            .await
            .map_err(|e| {
                return LDNError::New(format!(
                    "Error adding comment to issue {} /// {}",
                    issue_number, e
                ));
            })
            .unwrap();
        Ok(true)
    }

    async fn issue_datacap_allocation_requested(
        application_file: ApplicationFile,
        active_allocation: Option<&Allocation>,
        owner: String,
        repo: String,
    ) -> Result<bool, LDNError> {
        let gh = github_async_new(owner, repo).await;

        let issue_number = application_file.issue_number.clone();

        let mut datacap_allocation_requested = String::new();
        let mut id = String::new();

        if let Some(allocation) = active_allocation {
            datacap_allocation_requested = allocation.amount.clone();
            id = allocation.id.clone();
        }

        let comment = format!(
            "## DataCap Allocation requested

#### Multisig Notary address
> {}

#### Client address
> {}

#### DataCap allocation requested
> {}

#### Id
> {}",
            application_file.datacap.identifier.clone(),
            application_file.lifecycle.client_on_chain_address.clone(),
            datacap_allocation_requested,
            id
        );

        gh.add_comment_to_issue(issue_number.parse().unwrap(), &comment)
            .await
            .map_err(|e| {
                return LDNError::New(format!(
                    "Error adding comment to issue {} /// {}",
                    issue_number, e
                ));
            })
            .unwrap();
        Ok(true)
    }

    async fn issue_datacap_request_signature(
        application_file: ApplicationFile,
        signature_step: String,
        owner: String,
        repo: String,
    ) -> Result<bool, LDNError> {
        let active_allocation: Option<&Allocation> =
            application_file.allocation.0.iter().find(|obj| {
                Some(&obj.id) == application_file.lifecycle.active_request.clone().as_ref()
            });

        let gh = github_async_new(owner, repo).await;

        let issue_number = application_file.issue_number.clone();

        let signature_step_capitalized = signature_step
            .chars()
            .nth(0)
            .unwrap()
            .to_uppercase()
            .to_string()
            + &signature_step.chars().skip(1).collect::<String>();

        let mut datacap_allocation_requested = String::new();
        let mut id = String::new();
        let mut signing_address = String::new();
        let mut message_cid = String::new();

        if let Some(allocation) = active_allocation {
            datacap_allocation_requested = allocation.amount.clone();
            id = allocation.id.clone();

            if let Some(first_verifier) = allocation.signers.0.get(0) {
                signing_address = first_verifier.signing_address.clone();
                message_cid = first_verifier.message_cid.clone();
            }
        }

        let comment = format!(
            "## Request {}
Your Datacap Allocation Request has been {} by the Notary
#### Message sent to Filecoin Network
> {}
#### Address
> {}
#### Datacap Allocated
> {}
#### Signer Address
> {}
#### Id
> {}
#### You can check the status of the message here: https://filfox.info/en/message/{}",
            signature_step_capitalized,
            signature_step,
            message_cid,
            application_file.lifecycle.client_on_chain_address.clone(),
            datacap_allocation_requested,
            signing_address,
            id,
            message_cid
        );

        gh.add_comment_to_issue(issue_number.parse().unwrap(), &comment)
            .await
            .map_err(|e| {
                return LDNError::New(format!(
                    "Error adding comment to issue {} /// {}",
                    issue_number, e
                ));
            })
            .unwrap();

        Ok(true)
    }

    async fn issue_ready_to_sign(
        issue_number: String,
        owner: String,
        repo: String,
    ) -> Result<bool, LDNError> {
        let gh = github_async_new(owner, repo).await;
        gh.add_comment_to_issue(
            issue_number.parse().unwrap(),
            "Application is ready to sign",
        )
        .await
        .map_err(|e| {
            return LDNError::New(format!(
                "Error adding comment to issue {} /// {}",
                issue_number, e
            ));
        })
        .unwrap();
        Ok(true)
    }

<<<<<<< HEAD
    async fn issue_start_sign_dc(
        issue_number: String,
        owner: String,
        repo: String,
    ) -> Result<bool, LDNError> {
        let gh = GithubWrapper::new(owner, repo);
=======
    async fn issue_start_sign_dc(issue_number: String, owner: String, repo: String) -> Result<bool, LDNError> {
        let gh = github_async_new(owner, repo).await;
>>>>>>> 6a130c09
        gh.add_comment_to_issue(
            issue_number.parse().unwrap(),
            "Application is in the process of signing datacap",
        )
        .await
        .map_err(|e| {
            return LDNError::New(format!(
                "Error adding comment to issue {} /// {}",
                issue_number, e
            ));
        })
        .unwrap();
        Ok(true)
    }
<<<<<<< HEAD
    async fn issue_granted(
        issue_number: String,
        owner: String,
        repo: String,
    ) -> Result<bool, LDNError> {
        let gh = GithubWrapper::new(owner, repo);
=======
    async fn issue_granted(issue_number: String, owner: String, repo: String) -> Result<bool, LDNError> {
        let gh = github_async_new(owner, repo).await;
>>>>>>> 6a130c09
        gh.add_comment_to_issue(issue_number.parse().unwrap(), "Application is Granted")
            .await
            .map_err(|e| {
                return LDNError::New(format!(
                    "Error adding comment to issue {} /// {}",
                    issue_number, e
                ));
            })
            .unwrap();
        Ok(true)
    }
<<<<<<< HEAD
    async fn issue_refill(
        issue_number: String,
        owner: String,
        repo: String,
    ) -> Result<bool, LDNError> {
        let gh = GithubWrapper::new(owner, repo);
=======
    async fn issue_refill(issue_number: String, owner: String, repo: String) -> Result<bool, LDNError> {
        let gh = github_async_new(owner, repo).await;
>>>>>>> 6a130c09
        gh.add_comment_to_issue(issue_number.parse().unwrap(), "Application is in Refill")
            .await
            .map_err(|e| {
                return LDNError::New(format!(
                    "Error adding comment to issue {} /// {}",
                    issue_number, e
                ));
            })
            .unwrap();
        gh.replace_issue_labels(issue_number.parse().unwrap(), &["Refill".to_string()])
            .await
            .map_err(|e| {
                return LDNError::New(format!(
                    "Error adding comment to issue {} /// {}",
                    issue_number, e
                ));
            })
            .unwrap();
        Ok(true)
    }
<<<<<<< HEAD
    async fn issue_full_dc(
        issue_number: String,
        owner: String,
        repo: String,
    ) -> Result<bool, LDNError> {
        let gh = GithubWrapper::new(owner, repo);
=======
    async fn issue_full_dc(issue_number: String, owner: String, repo: String) -> Result<bool, LDNError> {
        let gh = github_async_new(owner, repo).await;
>>>>>>> 6a130c09
        gh.add_comment_to_issue(issue_number.parse().unwrap(), "Application is Completed")
            .await
            .map_err(|e| {
                return LDNError::New(format!(
                    "Error adding comment to issue {} /// {}",
                    issue_number, e
                ));
            })
            .unwrap();
        Ok(true)
    }

<<<<<<< HEAD
    async fn add_error_label(
        issue_number: String,
        comment: String,
        owner: String,
        repo: String,
    ) -> Result<(), LDNError> {
        let gh = GithubWrapper::new(owner, repo);
=======
    async fn add_error_label(issue_number: String, comment: String, owner: String, repo: String) -> Result<(), LDNError> {
        let gh = github_async_new(owner, repo).await;
>>>>>>> 6a130c09
        let num: u64 = issue_number.parse().expect("Not a valid integer");
        gh.add_error_label(num, comment)
            .await
            .map_err(|e| {
                return LDNError::New(format!(
                    "Error adding labels t to issue {} /// {}",
                    issue_number, e
                ));
            })
            .unwrap();

        Ok(())
    }

<<<<<<< HEAD
    async fn update_issue_labels(
        issue_number: String,
        new_labels: &[&str],
        owner: String,
        repo: String,
    ) -> Result<(), LDNError> {
        let gh = GithubWrapper::new(owner, repo);
=======
    async fn update_issue_labels(issue_number: String, new_labels: &[&str], owner: String, repo: String) -> Result<(), LDNError> {
        let gh = github_async_new(owner, repo).await; 
>>>>>>> 6a130c09
        let num: u64 = issue_number.parse().expect("Not a valid integer");
        gh.update_issue_labels(num, new_labels)
            .await
            .map_err(|e| {
                return LDNError::New(format!(
                    "Error adding labels t to issue {} /// {}",
                    issue_number, e
                ));
            })
            .unwrap();

        Ok(())
    }

    pub async fn cache_renewal_active(owner: String, repo: String) -> Result<(), LDNError> {
        let active_from_gh: Vec<ApplicationFileWithDate> =
            LDNApplication::active_apps_with_last_update(owner.clone(), repo.clone(), None).await?;
        let active_from_db: Vec<ApplicationModel> =
            database::applications::get_active_applications(
                Some(owner.clone()),
                Some(repo.clone()),
            )
            .await
            .unwrap();

        let mut db_apps_set: HashSet<String> = HashSet::new();
        let mut processed_gh_apps: HashSet<String> = HashSet::new();

        for db_app in active_from_db.iter() {
            db_apps_set.insert(db_app.id.clone());
            if let Some(gh_app) = active_from_gh.iter().find(|&x| {
                x.application_file.id == db_app.id && x.pr_number == db_app.pr_number as u64
            }) {
                if gh_app.updated_at > db_app.updated_at {
                    database::applications::update_application(
                        db_app.id.clone(),
                        owner.clone(),
                        repo.clone(),
                        db_app.pr_number as u64,
                        serde_json::to_string_pretty(&gh_app.application_file).unwrap(),
                        None,
                        None,
                    )
                    .await
                    .unwrap();
                }
                // If the app is in GH, remove it from the set to not consider it for deletion
                db_apps_set.remove(&db_app.id);
                processed_gh_apps.insert(gh_app.application_file.id.clone());
            } else {
                // If the app is not in GH, call the delete_application function
                database::applications::delete_application(
                    db_app.id.clone(),
                    owner.clone(),
                    repo.clone(),
                    db_app.pr_number as u64,
                )
                .await
                .unwrap();
            }
        }

        // Iterates over the active apps in GitHub to create the ones that are not in the database
        for gh_app in active_from_gh {
            if !db_apps_set.contains(&gh_app.application_file.id)
                && !processed_gh_apps.contains(&gh_app.application_file.id)
            {
                // Call the create_application function if the GH app is not in DB
                database::applications::create_application(
                    gh_app.application_file.id.clone(),
                    owner.clone(),
                    repo.clone(),
                    gh_app.pr_number as u64,
                    serde_json::to_string_pretty(&gh_app.application_file).unwrap(),
                    gh_app.sha,
                    gh_app.path,
                )
                .await
                .unwrap();
            }
        }

        Ok(())
    }

    pub async fn cache_renewal_merged(owner: String, repo: String) -> Result<(), LDNError> {
        let merged_from_gh: Vec<ApplicationFileWithDate> =
            LDNApplication::merged_apps_with_last_update(owner.clone(), repo.clone(), None).await?;
        let merged_from_db: Vec<ApplicationModel> =
            database::applications::get_merged_applications(
                Some(owner.clone()),
                Some(repo.clone()),
            )
            .await
            .unwrap();

        let mut db_apps_set: HashSet<String> = HashSet::new();
        let mut processed_gh_apps: HashSet<String> = HashSet::new();

        for db_app in merged_from_db.iter() {
            db_apps_set.insert(db_app.id.clone());
            if let Some(gh_app) = merged_from_gh
                .iter()
                .find(|&x| x.application_file.id == db_app.id)
            {
                if gh_app.updated_at > db_app.updated_at {
                    database::applications::update_application(
                        db_app.id.clone(),
                        owner.clone(),
                        repo.clone(),
                        0,
                        serde_json::to_string_pretty(&gh_app.application_file).unwrap(),
                        Some(gh_app.sha.clone()),
                        Some(gh_app.path.clone()),
                    )
                    .await
                    .unwrap();
                }
                // If the app is in GH, remove it from the set to not consider it for deletion
                db_apps_set.remove(&db_app.id);
                processed_gh_apps.insert(gh_app.application_file.id.clone());
            } else {
                // If the app is not in GH, call the delete_application function
                database::applications::delete_application(
                    db_app.id.clone(),
                    owner.clone(),
                    repo.clone(),
                    db_app.pr_number as u64,
                )
                .await
                .unwrap();
            }
        }

        // Iterates over the active apps in GitHub to create the ones that are not in the database
        for gh_app in merged_from_gh {
            if !db_apps_set.contains(&gh_app.application_file.id)
                && !processed_gh_apps.contains(&gh_app.application_file.id)
            {
                // Call the create_application function if the GH app is not in DB
                database::applications::create_application(
                    gh_app.application_file.id.clone(),
                    owner.clone(),
                    repo.clone(),
                    0,
                    serde_json::to_string_pretty(&gh_app.application_file).unwrap(),
                    gh_app.sha,
                    gh_app.path,
                )
                .await
                .unwrap();
            }
        }

        Ok(())
    }
}

#[derive(Serialize, Deserialize, Debug)]
pub struct LDNPullRequest {
    pub branch_name: String,
    pub title: String,
    pub body: String,
    pub path: String,
}

impl LDNPullRequest {
    async fn create_pr(
        application_id: String,
        owner_name: String,
        app_branch_name: String,
        file_name: String,
        file_content: String,
        owner: String,
        repo: String,
    ) -> Result<String, LDNError> {
        let initial_commit = Self::application_initial_commit(&owner_name, &application_id);
        let gh = github_async_new(owner.to_string(), repo.to_string()).await;
        let head_hash = gh.get_main_branch_sha().await.unwrap();
        let create_ref_request = gh
            .build_create_ref_request(app_branch_name.clone(), head_hash)
            .map_err(|e| {
                return LDNError::New(format!(
                    "Application issue {} cannot create branch /// {}",
                    application_id, e
                ));
            })?;

        let (_pr, file_sha) = gh
            .create_merge_request(CreateMergeRequestData {
                application_id: application_id.clone(),
                branch_name: app_branch_name,
                file_name,
                owner_name,
                ref_request: create_ref_request,
                file_content,
                commit: initial_commit,
            })
            .await
            .map_err(|e| {
                return LDNError::New(format!(
                    "Application issue {} cannot create merge request /// {}",
                    application_id, e
                ));
            })?;

        Ok(file_sha)
    }

    async fn create_refill_pr(
        application_id: String,
        owner_name: String,
        file_content: String,
        file_name: String,
        branch_name: String,
        file_sha: String,
        owner: String,
        repo: String,
    ) -> Result<u64, LDNError> {
        let initial_commit = Self::application_initial_commit(&owner_name, &application_id);
        let gh = github_async_new(owner.to_string(), repo.to_string()).await;
        let head_hash = gh.get_main_branch_sha().await.unwrap();
        let create_ref_request = gh
            .build_create_ref_request(branch_name.clone(), head_hash)
            .map_err(|e| {
                return LDNError::New(format!(
                    "Application issue {} cannot create branch /// {}",
                    application_id, e
                ));
            })?;
        let pr = match gh
            .create_refill_merge_request(CreateRefillMergeRequestData {
                application_id: application_id.clone(),
                owner_name,
                file_name: file_name.clone(),
                file_sha: file_sha.clone(),
                ref_request: create_ref_request,
                branch_name,
                file_content: file_content.clone(),
                commit: initial_commit,
            })
            .await
        {
            Ok(pr) => {
                database::applications::create_application(
                    application_id.clone(),
                    owner,
                    repo,
                    pr.0.number,
                    file_content,
                    file_sha,
                    file_name,
                )
                .await
                .map_err(|e| {
                    return LDNError::New(format!(
                        "Application issue {} cannot create application in DB /// {}",
                        application_id, e
                    ));
                })?;
                pr
            }
            Err(e) => {
                return Err(LDNError::New(format!(
                    "Application issue {} cannot create branch /// {}",
                    application_id, e
                )));
            }
        };
        Ok(pr.0.number)
    }

    pub async fn add_commit_to(
        path: String,
        branch_name: String,
        commit_message: String,
        new_content: String,
        file_sha: String,
        owner: String,
        repo: String,
    ) -> Option<()> {
        let gh = github_async_new(owner.to_string(), repo.to_string()).await;
        match gh
            .update_file_content(
                &path,
                &commit_message,
                &new_content,
                &branch_name,
                &file_sha,
            )
            .await
        {
            Ok(_) => Some(()),
            Err(e) => {
                log::error!("Failed to add commit: {}", e);
                None
            }
        }
    }

    pub(super) fn application_branch_name(application_id: &str) -> String {
        format!("Application/{}", application_id)
    }

    pub(super) fn application_path(application_id: &str) -> String {
        format!("{}/{}.json", "applications", application_id)
    }

    pub(super) fn application_initial_commit(owner_name: &str, application_id: &str) -> String {
        format!("Start Application: {}-{}", owner_name, application_id)
    }

    pub(super) fn application_move_to_proposal_commit(actor: &str) -> String {
        format!(
            "Governance Team User {} Moved Application to Proposal State from Governance Review State",
            actor
        )
    }

    pub(super) fn application_move_to_approval_commit(actor: &str) -> String {
        format!(
            "Notary User {} Moved Application to Approval State from Proposal State",
            actor
        )
    }

    pub(super) fn application_move_to_confirmed_commit(actor: &str) -> String {
        format!(
            "Notary User {} Moved Application to Confirmed State from Proposal Approval",
            actor
        )
    }
}

pub fn get_file_sha(content: &ContentItems) -> Option<String> {
    match content.items.get(0) {
        Some(item) => {
            let sha = item.sha.clone();
            Some(sha)
        }
        None => None,
    }
}

<<<<<<< HEAD
#[cfg(test)]
mod tests {
    use super::*;
    use env_logger::{Builder, Env};
    use tokio::time::{sleep, Duration};

    static OWNER: &str = "filecoin-project";
    static REPO: &str = "filplus-tooling-backend-test";

    #[tokio::test]
    async fn end_to_end() {
        // Set logging
        Builder::from_env(Env::default().default_filter_or("info")).init();
        log::info!("Starting end-to-end test");

        // Test Creating an application
        let gh: GithubWrapper = GithubWrapper::new(OWNER.to_string(), REPO.to_string());

        log::info!("Creating a new LDNApplication from issue");
        let ldn_application = match LDNApplication::new_from_issue(CreateApplicationInfo {
            issue_number: "706".to_string(),
            owner: OWNER.to_string(),
            repo: REPO.to_string(),
        })
        .await
        {
            Ok(app) => app,
            Err(e) => {
                log::error!("Failed to create LDNApplication: {}", e);
                return;
            }
        };

        let application_id = ldn_application.application_id.to_string();
        log::info!("LDNApplication created with ID: {}", application_id);

        // Validate file creation
        log::info!("Validating file creation for application");
        if let Err(e) = gh
            .get_file(&ldn_application.file_name, &ldn_application.branch_name)
            .await
        {
            log::warn!(
                "File validation failed for application ID {}: {}",
                application_id,
                e
            );
        }

        // Validate pull request creation
        log::info!("Validating pull request creation for application");
        if let Err(e) = gh
            .get_pull_request_by_head(&LDNPullRequest::application_branch_name(
                application_id.as_str(),
            ))
            .await
        {
            log::warn!(
                "Pull request validation failed for application ID {}: {}",
                application_id,
                e
            );
        }

        sleep(Duration::from_millis(2000)).await;

        // Test Triggering an application
        log::info!("Loading application for triggering");
        let ldn_application_before_trigger =
            match LDNApplication::load(application_id.clone(), OWNER.to_string(), REPO.to_string())
                .await
            {
                Ok(app) => app,
                Err(e) => {
                    log::error!("Failed to load application for triggering: {}", e);
                    return;
                }
            };

        log::info!("Completing governance review");
        if let Err(e) = ldn_application_before_trigger
            .complete_governance_review(
                "actor_address".to_string(),
                OWNER.to_string(),
                REPO.to_string(),
            )
            .await
        {
            log::error!("Failed o complete governance review: {}", e);
            return;
        }

        let ldn_application_after_trigger =
            match LDNApplication::load(application_id.clone(), OWNER.to_string(), REPO.to_string())
                .await
            {
                Ok(app) => app,
                Err(e) => {
                    log::error!("Failed to load application after triggering: {}", e);
                    return;
                }
            };

        assert_eq!(
            ldn_application_after_trigger.app_state().await.unwrap(),
            AppState::ReadyToSign
        );
        log::info!("Application state updated to ReadyToSign");
        sleep(Duration::from_millis(2000)).await;

        // Cleanup
        log::info!("Starting cleanup process");
        let head = &LDNPullRequest::application_branch_name(&application_id);
        match gh.get_pull_request_by_head(head).await {
            Ok(prs) => {
                if let Some(pr) = prs.get(0) {
                    let number = pr.number;
                    match gh.merge_pull_request(number).await {
                        Ok(_) => log::info!("Merged pull request {}", number),
                        Err(_) => log::info!("Pull request {} was already merged", number),
                    };
                }
            }
            Err(e) => log::warn!("Failed to get pull request by head: {}", e),
        };

        sleep(Duration::from_millis(3000)).await;

        let file = match gh.get_file(&ldn_application.file_name, "main").await {
            Ok(f) => f,
            Err(e) => {
                log::error!("Failed to get file: {}", e);
                return;
            }
        };

        let file_sha = file.items[0].sha.clone();
        let remove_file_request = gh
            .delete_file(&ldn_application.file_name, "main", "remove file", &file_sha)
            .await;
        let remove_branch_request = gh
            .build_remove_ref_request(LDNPullRequest::application_branch_name(&application_id))
            .unwrap();

        if let Err(e) = gh.remove_branch(remove_branch_request).await {
            log::warn!("Failed to remove branch: {}", e);
        }
        if let Err(e) = remove_file_request {
            log::warn!("Failed to remove file: {}", e);
        }

        log::info!(
            "End-to-end test completed for application ID: {}",
            application_id
        );
    }
}
=======
// #[cfg(test)]
// mod tests {
//     use super::*;
//     use env_logger::{Builder, Env};
//     use tokio::time::{sleep, Duration};

//     static OWNER: &str = "keyko-io";
//     static REPO: &str = "test-philip-second";

//     #[tokio::test]
//     async fn end_to_end() {
//         // Set logging
//         Builder::from_env(Env::default().default_filter_or("info")).init();
//         log::info!("Starting end-to-end test");

//         // Test Creating an application
//         let _ = fplus_database::setup_test_environment().await;
//         let gh = github_async_new(OWNER.to_string(), REPO.to_string()).await;

//         log::info!("Creating a new LDNApplication from issue");
//         let ldn_application: LDNApplication = match LDNApplication::new_from_issue(CreateApplicationInfo {
//             issue_number: "37".to_string(),
//             owner: OWNER.to_string(),
//             repo: REPO.to_string()
//         })
//         .await
//         {
//             Ok(app) => app,
//             Err(e) => {
//                 log::error!("Failed to create LDNApplication: {}", e);
//                 return;
//             }
//         };

//         let application_id = ldn_application.application_id.to_string();
//         log::info!("LDNApplication created with ID: {}", application_id);

//         // Validate file creation
//         log::info!("Validating file creation for application");
//         if let Err(e) = gh
//             .get_file(&ldn_application.file_name, &ldn_application.branch_name)
//             .await
//         {
//             log::warn!(
//                 "File validation failed for application ID {}: {}",
//                 application_id,
//                 e
//             );
//         }

//         // Validate pull request creation
//         log::info!("Validating pull request creation for application");
//         if let Err(e) = gh
//             .get_pull_request_by_head(&LDNPullRequest::application_branch_name(
//                 application_id.as_str(),
//             ))
//             .await
//         {
//             log::warn!(
//                 "Pull request validation failed for application ID {}: {}",
//                 application_id,
//                 e
//             );
//         }

//         sleep(Duration::from_millis(2000)).await;

//         // Test Triggering an application
//         log::info!("Loading application for triggering");
//         let ldn_application_before_trigger =
//             match LDNApplication::load(application_id.clone(), OWNER.to_string(), REPO.to_string()).await {
//                 Ok(app) => app,
//                 Err(e) => {
//                     log::error!("Failed to load application for triggering: {}", e);
//                     return;
//                 }
//             };

//         log::info!("Completing governance review");
//         if let Err(e) = ldn_application_before_trigger
//             .complete_governance_review(
//                 "actor_address".to_string(),
//                 OWNER.to_string(),
//                 REPO.to_string())
//             .await
//         {
//             log::error!("Failed o complete governance review: {}", e);
//             return;
//         }

//         let ldn_application_after_trigger = match LDNApplication::load(
//             application_id.clone(), 
//             OWNER.to_string(), 
//             REPO.to_string()
//         ).await
//         {
//             Ok(app) => app,
//             Err(e) => {
//                 log::error!("Failed to load application after triggering: {}", e);
//                 return;
//             }
//         };

//         assert_eq!(
//             ldn_application_after_trigger.app_state().await.unwrap(),
//             AppState::ReadyToSign
//         );
//         log::info!("Application state updated to ReadyToSign");
//         sleep(Duration::from_millis(2000)).await;

//         // Cleanup
//         log::info!("Starting cleanup process");
//         let head = &LDNPullRequest::application_branch_name(&application_id);
//         match gh.get_pull_request_by_head(head).await {
//             Ok(prs) => {
//                 if let Some(pr) = prs.get(0) {
//                     let number = pr.number;
//                     match gh.merge_pull_request(number).await {
//                         Ok(_) => log::info!("Merged pull request {}", number),
//                         Err(_) => log::info!("Pull request {} was already merged", number),
//                     };
//                 }
//             }
//             Err(e) => log::warn!("Failed to get pull request by head: {}", e),
//         };

//         sleep(Duration::from_millis(3000)).await;

//         let file = match gh.get_file(&ldn_application.file_name, "main").await {
//             Ok(f) => f,
//             Err(e) => {
//                 log::error!("Failed to get file: {}", e);
//                 return;
//             }
//         };

//         let file_sha = file.items[0].sha.clone();
//         let remove_file_request = gh
//             .delete_file(&ldn_application.file_name, "main", "remove file", &file_sha)
//             .await;
//         let remove_branch_request = gh
//             .build_remove_ref_request(LDNPullRequest::application_branch_name(&application_id))
//             .unwrap();

//         if let Err(e) = gh.remove_branch(remove_branch_request).await {
//             log::warn!("Failed to remove branch: {}", e);
//         }
//         if let Err(e) = remove_file_request {
//             log::warn!("Failed to remove file: {}", e);
//         }

//         log::info!(
//             "End-to-end test completed for application ID: {}",
//             application_id
//         );
//     }
// }
>>>>>>> 6a130c09
<|MERGE_RESOLUTION|>--- conflicted
+++ resolved
@@ -16,15 +16,9 @@
     base64,
     config::get_env_var_or_default,
     error::LDNError,
-<<<<<<< HEAD
     external_services::{filecoin::get_multisig_threshold_for_actor, github::{
-        CreateMergeRequestData, CreateRefillMergeRequestData, GithubWrapper,
+        github_async_new, CreateMergeRequestData, CreateRefillMergeRequestData, GithubWrapper,
     }},
-=======
-    external_services::github::{
-        github_async_new, CreateMergeRequestData, CreateRefillMergeRequestData, GithubWrapper
-    },
->>>>>>> 6a130c09
     parsers::ParsedIssue,
 };
 use fplus_database::database::{self, allocators::get_allocator};
@@ -161,18 +155,9 @@
 }
 
 impl LDNApplication {
-<<<<<<< HEAD
-    pub async fn single_active(
-        pr_number: u64,
-        owner: String,
-        repo: String,
-    ) -> Result<ApplicationFile, LDNError> {
-        let gh: GithubWrapper = GithubWrapper::new(owner, repo);
-=======
 
     pub async fn single_active(pr_number: u64, owner: String, repo: String) -> Result<ApplicationFile, LDNError> {
         let gh = github_async_new(owner, repo).await;
->>>>>>> 6a130c09
         let (_, pull_request) = gh.get_pull_request_files(pr_number).await.unwrap();
         let pull_request = pull_request.get(0).unwrap();
         let pull_request: Response = reqwest::Client::new()
@@ -276,18 +261,9 @@
         Ok(app)
     }
 
-<<<<<<< HEAD
-    pub async fn load(
-        application_id: String,
-        owner: String,
-        repo: String,
-    ) -> Result<Self, LDNError> {
-        let gh: GithubWrapper = GithubWrapper::new(owner.clone(), repo.clone());
-=======
     pub async fn load(application_id: String, owner: String, repo: String) -> Result<Self, LDNError> {
 
         let gh = github_async_new(owner.to_string(), repo.to_string()).await;
->>>>>>> 6a130c09
         let pull_requests = gh.list_pull_requests().await.unwrap();
         let pull_requests = future::try_join_all(
             pull_requests
@@ -394,17 +370,8 @@
         Ok(apps)
     }
 
-<<<<<<< HEAD
-    pub async fn active_apps_with_last_update(
-        owner: String,
-        repo: String,
-        filter: Option<String>,
-    ) -> Result<Vec<ApplicationFileWithDate>, LDNError> {
-        let gh: GithubWrapper = GithubWrapper::new(owner.clone(), repo.clone());
-=======
     pub async fn active_apps_with_last_update(owner: String, repo: String, filter: Option<String>) -> Result<Vec<ApplicationFileWithDate>, LDNError> {
         let gh = github_async_new(owner.to_string(), repo.to_string()).await;
->>>>>>> 6a130c09
         let mut apps: Vec<ApplicationFileWithDate> = Vec::new();
         let pull_requests = gh.list_pull_requests().await.unwrap();
         let pull_requests = future::try_join_all(
@@ -437,18 +404,9 @@
         Ok(apps)
     }
 
-<<<<<<< HEAD
-    pub async fn merged_apps_with_last_update(
-        owner: String,
-        repo: String,
-        filter: Option<String>,
-    ) -> Result<Vec<ApplicationFileWithDate>, LDNError> {
-        let gh = Arc::new(GithubWrapper::new(owner.clone(), repo.clone()));
-=======
     pub async fn merged_apps_with_last_update(owner: String, repo: String, filter: Option<String>) -> Result<Vec<ApplicationFileWithDate>, LDNError> {
         let gh = Arc::new(github_async_new(owner.to_string(), repo.to_string()).await);
         
->>>>>>> 6a130c09
         let applications_path = "applications";
         let mut all_files_result = gh.get_files(applications_path).await.map_err(|e| {
             LDNError::Load(format!(
@@ -993,14 +951,8 @@
             .find_first(|(_, app)| app.id == application_id);
         if app.is_some() && app.unwrap().1.lifecycle.get_state() == AppState::Granted {
             let app = app.unwrap().1.reached_total_datacap();
-<<<<<<< HEAD
-            let gh: GithubWrapper = GithubWrapper::new(owner.clone(), repo.clone());
-            let ldn_app =
-                LDNApplication::load(application_id.clone(), owner.clone(), repo.clone()).await?;
-=======
             let gh = github_async_new(owner.to_string(), repo.to_string()).await;
             let ldn_app = LDNApplication::load(application_id.clone(), owner.clone(), repo.clone()).await?;
->>>>>>> 6a130c09
             let ContentItems { items } = gh.get_file(&ldn_app.file_name, "main").await.unwrap();
             Self::issue_full_dc(app.issue_number.clone(), owner.clone(), repo.clone()).await?;
             Self::update_issue_labels(
@@ -1270,17 +1222,8 @@
         return Ok(false);
     }
 
-<<<<<<< HEAD
-    pub async fn merge_application(
-        pr_number: u64,
-        owner: String,
-        repo: String,
-    ) -> Result<bool, LDNError> {
-        let gh = GithubWrapper::new(owner.clone(), repo.clone());
-=======
     pub async fn merge_application(pr_number: u64, owner: String, repo: String) -> Result<bool, LDNError> {
         let gh = github_async_new(owner.to_string(), repo.to_string()).await;
->>>>>>> 6a130c09
 
         gh.merge_pull_request(pr_number).await.map_err(|e| {
             LDNError::Load(format!(
@@ -1586,16 +1529,8 @@
             .await
             {
                 Some(()) => {
-<<<<<<< HEAD
-                    let gh = GithubWrapper::new(owner.clone(), repo.clone());
-                    match gh
-                        .get_pull_request_by_head(&ldn_application.branch_name)
-                        .await
-                    {
-=======
                     let gh = github_async_new(owner.to_string(), repo.to_string()).await;
                     match gh.get_pull_request_by_head(&ldn_application.branch_name).await {
->>>>>>> 6a130c09
                         Ok(prs) => {
                             if let Some(pr) = prs.get(0) {
                                 let number = pr.number;
@@ -1784,17 +1719,8 @@
         }
     }
 
-<<<<<<< HEAD
-    async fn issue_waiting_for_gov_review(
-        issue_number: String,
-        owner: String,
-        repo: String,
-    ) -> Result<bool, LDNError> {
-        let gh = GithubWrapper::new(owner, repo);
-=======
     async fn issue_waiting_for_gov_review(issue_number: String, owner: String, repo: String) -> Result<bool, LDNError> {
         let gh = github_async_new(owner, repo).await;
->>>>>>> 6a130c09
         gh.add_comment_to_issue(
             issue_number.parse().unwrap(),
             "Application is waiting for governance review",
@@ -1810,17 +1736,8 @@
         Ok(true)
     }
 
-<<<<<<< HEAD
-    async fn issue_datacap_request_trigger(
-        application_file: ApplicationFile,
-        owner: String,
-        repo: String,
-    ) -> Result<bool, LDNError> {
-        let gh: GithubWrapper = GithubWrapper::new(owner, repo);
-=======
     async fn issue_datacap_request_trigger(application_file: ApplicationFile, owner: String, repo: String) -> Result<bool, LDNError> {
         let gh = github_async_new(owner, repo).await;
->>>>>>> 6a130c09
 
         let client_address = application_file.lifecycle.client_on_chain_address.clone();
         let total_requested = application_file.datacap.total_requested_amount.clone();
@@ -1999,17 +1916,8 @@
         Ok(true)
     }
 
-<<<<<<< HEAD
-    async fn issue_start_sign_dc(
-        issue_number: String,
-        owner: String,
-        repo: String,
-    ) -> Result<bool, LDNError> {
-        let gh = GithubWrapper::new(owner, repo);
-=======
     async fn issue_start_sign_dc(issue_number: String, owner: String, repo: String) -> Result<bool, LDNError> {
         let gh = github_async_new(owner, repo).await;
->>>>>>> 6a130c09
         gh.add_comment_to_issue(
             issue_number.parse().unwrap(),
             "Application is in the process of signing datacap",
@@ -2024,17 +1932,8 @@
         .unwrap();
         Ok(true)
     }
-<<<<<<< HEAD
-    async fn issue_granted(
-        issue_number: String,
-        owner: String,
-        repo: String,
-    ) -> Result<bool, LDNError> {
-        let gh = GithubWrapper::new(owner, repo);
-=======
     async fn issue_granted(issue_number: String, owner: String, repo: String) -> Result<bool, LDNError> {
         let gh = github_async_new(owner, repo).await;
->>>>>>> 6a130c09
         gh.add_comment_to_issue(issue_number.parse().unwrap(), "Application is Granted")
             .await
             .map_err(|e| {
@@ -2046,17 +1945,8 @@
             .unwrap();
         Ok(true)
     }
-<<<<<<< HEAD
-    async fn issue_refill(
-        issue_number: String,
-        owner: String,
-        repo: String,
-    ) -> Result<bool, LDNError> {
-        let gh = GithubWrapper::new(owner, repo);
-=======
     async fn issue_refill(issue_number: String, owner: String, repo: String) -> Result<bool, LDNError> {
         let gh = github_async_new(owner, repo).await;
->>>>>>> 6a130c09
         gh.add_comment_to_issue(issue_number.parse().unwrap(), "Application is in Refill")
             .await
             .map_err(|e| {
@@ -2077,17 +1967,8 @@
             .unwrap();
         Ok(true)
     }
-<<<<<<< HEAD
-    async fn issue_full_dc(
-        issue_number: String,
-        owner: String,
-        repo: String,
-    ) -> Result<bool, LDNError> {
-        let gh = GithubWrapper::new(owner, repo);
-=======
     async fn issue_full_dc(issue_number: String, owner: String, repo: String) -> Result<bool, LDNError> {
         let gh = github_async_new(owner, repo).await;
->>>>>>> 6a130c09
         gh.add_comment_to_issue(issue_number.parse().unwrap(), "Application is Completed")
             .await
             .map_err(|e| {
@@ -2100,18 +1981,8 @@
         Ok(true)
     }
 
-<<<<<<< HEAD
-    async fn add_error_label(
-        issue_number: String,
-        comment: String,
-        owner: String,
-        repo: String,
-    ) -> Result<(), LDNError> {
-        let gh = GithubWrapper::new(owner, repo);
-=======
     async fn add_error_label(issue_number: String, comment: String, owner: String, repo: String) -> Result<(), LDNError> {
         let gh = github_async_new(owner, repo).await;
->>>>>>> 6a130c09
         let num: u64 = issue_number.parse().expect("Not a valid integer");
         gh.add_error_label(num, comment)
             .await
@@ -2126,18 +1997,8 @@
         Ok(())
     }
 
-<<<<<<< HEAD
-    async fn update_issue_labels(
-        issue_number: String,
-        new_labels: &[&str],
-        owner: String,
-        repo: String,
-    ) -> Result<(), LDNError> {
-        let gh = GithubWrapper::new(owner, repo);
-=======
     async fn update_issue_labels(issue_number: String, new_labels: &[&str], owner: String, repo: String) -> Result<(), LDNError> {
         let gh = github_async_new(owner, repo).await; 
->>>>>>> 6a130c09
         let num: u64 = issue_number.parse().expect("Not a valid integer");
         gh.update_issue_labels(num, new_labels)
             .await
@@ -2482,165 +2343,6 @@
     }
 }
 
-<<<<<<< HEAD
-#[cfg(test)]
-mod tests {
-    use super::*;
-    use env_logger::{Builder, Env};
-    use tokio::time::{sleep, Duration};
-
-    static OWNER: &str = "filecoin-project";
-    static REPO: &str = "filplus-tooling-backend-test";
-
-    #[tokio::test]
-    async fn end_to_end() {
-        // Set logging
-        Builder::from_env(Env::default().default_filter_or("info")).init();
-        log::info!("Starting end-to-end test");
-
-        // Test Creating an application
-        let gh: GithubWrapper = GithubWrapper::new(OWNER.to_string(), REPO.to_string());
-
-        log::info!("Creating a new LDNApplication from issue");
-        let ldn_application = match LDNApplication::new_from_issue(CreateApplicationInfo {
-            issue_number: "706".to_string(),
-            owner: OWNER.to_string(),
-            repo: REPO.to_string(),
-        })
-        .await
-        {
-            Ok(app) => app,
-            Err(e) => {
-                log::error!("Failed to create LDNApplication: {}", e);
-                return;
-            }
-        };
-
-        let application_id = ldn_application.application_id.to_string();
-        log::info!("LDNApplication created with ID: {}", application_id);
-
-        // Validate file creation
-        log::info!("Validating file creation for application");
-        if let Err(e) = gh
-            .get_file(&ldn_application.file_name, &ldn_application.branch_name)
-            .await
-        {
-            log::warn!(
-                "File validation failed for application ID {}: {}",
-                application_id,
-                e
-            );
-        }
-
-        // Validate pull request creation
-        log::info!("Validating pull request creation for application");
-        if let Err(e) = gh
-            .get_pull_request_by_head(&LDNPullRequest::application_branch_name(
-                application_id.as_str(),
-            ))
-            .await
-        {
-            log::warn!(
-                "Pull request validation failed for application ID {}: {}",
-                application_id,
-                e
-            );
-        }
-
-        sleep(Duration::from_millis(2000)).await;
-
-        // Test Triggering an application
-        log::info!("Loading application for triggering");
-        let ldn_application_before_trigger =
-            match LDNApplication::load(application_id.clone(), OWNER.to_string(), REPO.to_string())
-                .await
-            {
-                Ok(app) => app,
-                Err(e) => {
-                    log::error!("Failed to load application for triggering: {}", e);
-                    return;
-                }
-            };
-
-        log::info!("Completing governance review");
-        if let Err(e) = ldn_application_before_trigger
-            .complete_governance_review(
-                "actor_address".to_string(),
-                OWNER.to_string(),
-                REPO.to_string(),
-            )
-            .await
-        {
-            log::error!("Failed o complete governance review: {}", e);
-            return;
-        }
-
-        let ldn_application_after_trigger =
-            match LDNApplication::load(application_id.clone(), OWNER.to_string(), REPO.to_string())
-                .await
-            {
-                Ok(app) => app,
-                Err(e) => {
-                    log::error!("Failed to load application after triggering: {}", e);
-                    return;
-                }
-            };
-
-        assert_eq!(
-            ldn_application_after_trigger.app_state().await.unwrap(),
-            AppState::ReadyToSign
-        );
-        log::info!("Application state updated to ReadyToSign");
-        sleep(Duration::from_millis(2000)).await;
-
-        // Cleanup
-        log::info!("Starting cleanup process");
-        let head = &LDNPullRequest::application_branch_name(&application_id);
-        match gh.get_pull_request_by_head(head).await {
-            Ok(prs) => {
-                if let Some(pr) = prs.get(0) {
-                    let number = pr.number;
-                    match gh.merge_pull_request(number).await {
-                        Ok(_) => log::info!("Merged pull request {}", number),
-                        Err(_) => log::info!("Pull request {} was already merged", number),
-                    };
-                }
-            }
-            Err(e) => log::warn!("Failed to get pull request by head: {}", e),
-        };
-
-        sleep(Duration::from_millis(3000)).await;
-
-        let file = match gh.get_file(&ldn_application.file_name, "main").await {
-            Ok(f) => f,
-            Err(e) => {
-                log::error!("Failed to get file: {}", e);
-                return;
-            }
-        };
-
-        let file_sha = file.items[0].sha.clone();
-        let remove_file_request = gh
-            .delete_file(&ldn_application.file_name, "main", "remove file", &file_sha)
-            .await;
-        let remove_branch_request = gh
-            .build_remove_ref_request(LDNPullRequest::application_branch_name(&application_id))
-            .unwrap();
-
-        if let Err(e) = gh.remove_branch(remove_branch_request).await {
-            log::warn!("Failed to remove branch: {}", e);
-        }
-        if let Err(e) = remove_file_request {
-            log::warn!("Failed to remove file: {}", e);
-        }
-
-        log::info!(
-            "End-to-end test completed for application ID: {}",
-            application_id
-        );
-    }
-}
-=======
 // #[cfg(test)]
 // mod tests {
 //     use super::*;
@@ -2797,5 +2499,4 @@
 //             application_id
 //         );
 //     }
-// }
->>>>>>> 6a130c09
+// }