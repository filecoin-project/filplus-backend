--- conflicted
+++ resolved
@@ -55,11 +55,6 @@
 pub struct CompleteNewApplicationProposalInfo {
     pub signer: ApplicationProposalApprovalSignerInfo,
     pub request_id: String,
-<<<<<<< HEAD
-    pub owner: String,
-    pub repo: String,
-=======
->>>>>>> 09dba26f
 }
 
 #[derive(Debug)]
@@ -74,11 +69,6 @@
 #[derive(Debug, Serialize, Deserialize)]
 pub struct CompleteGovernanceReviewInfo {
     pub actor: String,
-<<<<<<< HEAD
-    pub owner: String,
-    pub repo: String,
-=======
->>>>>>> 09dba26f
 }
 
 #[derive(Deserialize, Debug)]
