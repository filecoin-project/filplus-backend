--- conflicted
+++ resolved
@@ -2493,20 +2493,6 @@
                 .ok_or(LDNError::Load("Failed to get last verifier".to_string()))?;
             db_application_file = db_application_file
                 .move_back_to_granted_state(&last_verifier, &last_active_request);
-<<<<<<< HEAD
-        } else if let (Some(active_request), Some(sps_change_requests)) = (
-            db_application_file.lifecycle.active_request.as_ref(),
-            db_application_file.allowed_sps.as_ref(),
-        ) {
-            if sps_change_requests
-                .get_active_change_request(active_request)
-                .is_some()
-            {
-                db_application_file.lifecycle.state = AppState::ChangingSP;
-            } else {
-                db_application_file.lifecycle.state = AppState::Granted;
-            }
-=======
         } else if db_application_file
             .lifecycle
             .active_request
@@ -2523,7 +2509,6 @@
         {
             // If there is an active SPS change request, set state to ChangingSP
             db_application_file.lifecycle.state = AppState::ChangingSP;
->>>>>>> a74018c0
         } else {
             db_application_file.lifecycle.state = AppState::Granted;
         }
