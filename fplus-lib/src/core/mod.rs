--- conflicted
+++ resolved
@@ -1253,23 +1253,7 @@
         dbg!("waiting for 2 second");
         sleep(Duration::from_millis(1000)).await;
 
-        // // Cleanup
-<<<<<<< HEAD
-=======
-        
-        // Branch is already merged? So no pull request exists
-        // assert!(gh
-        //     .close_pull_request(
-        //         gh.get_pull_request_by_head(&LDNPullRequest::application_branch_name(
-        //             &application_id.clone()
-        //         ))
-        //         .await
-        //         .unwrap()[0]
-        //             .number,
-        //     )
-        //     .await
-        //     .is_ok());
->>>>>>> 487c8d82
+        // Cleanup
         let remove_branch_request = gh
             .build_remove_ref_request(LDNPullRequest::application_branch_name(
                 &application_id.clone(),
