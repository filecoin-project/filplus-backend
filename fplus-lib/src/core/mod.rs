use std::str::FromStr;

use futures::future;
use octocrab::models::{
    pulls::PullRequest,
    repos::{Content, ContentItems},
};
use reqwest::Response;
use serde::{Deserialize, Serialize};

use crate::{
    base64,
    config::get_env_var_or_default,
    error::LDNError,
    external_services::github::{
        CreateMergeRequestData, CreateRefillMergeRequestData, GithubWrapper,
    },
    parsers::ParsedIssue,
};

use self::application::file::{
    AllocationRequest, AllocationRequestType, AppState, ApplicationFile, NotaryInput,
    ValidNotaryList, ValidRKHList,
};
use rayon::prelude::*;
use crate::core::application::file::Allocation;

pub mod application;

const DEV_BOT_USER: &str = "filplus-github-bot-read-write[bot]";
const PROD_BOT_USER: &str = "filplus-falcon[bot]";

#[derive(Deserialize)]
pub struct CreateApplicationInfo {
    pub issue_number: String,
}

#[derive(Deserialize, Serialize, Debug)]
pub struct NotaryList(pub Vec<String>);

#[derive(Deserialize, Serialize, Debug)]
pub struct CompleteNewApplicationProposalInfo {
    signer: NotaryInput,
    request_id: String,
}

#[derive(Debug)]
pub struct LDNApplication {
    github: GithubWrapper,
    pub application_id: String,
    pub file_sha: String,
    pub file_name: String,
    pub branch_name: String,
}

#[derive(Debug, Serialize, Deserialize)]
pub struct CompleteGovernanceReviewInfo {
    actor: String,
}

#[derive(Deserialize, Debug)]
pub struct RefillInfo {
    pub id: String,
    pub amount: String,
    pub amount_type: String,
}

#[derive(Deserialize)]
pub struct ValidationPullRequestData {
    pub pr_number: String,
    pub user_handle: String,
}

#[derive(Deserialize)]
pub struct ValidationIssueData {
    pub issue_number: String,
    pub user_handle: String,
}

impl LDNApplication {
    pub async fn single_active(pr_number: u64) -> Result<ApplicationFile, LDNError> {
        let gh: GithubWrapper = GithubWrapper::new();
        let (_, pull_request) = gh.get_pull_request_files(pr_number).await.unwrap();
        let pull_request = pull_request.get(0).unwrap();
        let pull_request: Response = reqwest::Client::new()
            .get(&pull_request.raw_url.to_string())
            .send()
            .await
            .map_err(|e| LDNError::Load(format!("Failed to get pull request files /// {}", e)))?;
        let pull_request = pull_request
            .text()
            .await
            .map_err(|e| LDNError::Load(format!("Failed to get pull request files /// {}", e)))?;
        if let Ok(app) = serde_json::from_str::<ApplicationFile>(&pull_request) {
            Ok(app)
        } else {
            Err(LDNError::Load(format!(
                "Pull Request {} Application file is corrupted or invalid format: {}",
                pr_number,
                serde_json::from_str::<ApplicationFile>(&pull_request).unwrap_err()
            )))
        }
    }

    async fn load_pr_files(
        pr: PullRequest,
    ) -> Result<Option<(String, String, ApplicationFile, PullRequest)>, LDNError> {
        let gh = GithubWrapper::new();
        let files = match gh.get_pull_request_files(pr.number).await {
            Ok(files) => files,
            Err(_) => return Ok(None),
        };
        let raw_url = match files.1.get(0) {
            Some(f) => f.raw_url.clone(),
            None => return Ok(None),
        };
        let response = reqwest::Client::new().get(raw_url).send().await;
        let response = match response {
            Ok(response) => response,
            Err(_) => return Ok(None),
        };
        let response = response.text().await;
        let response = match response {
            Ok(response) => response,
            Err(_) => return Ok(None),
        };
        let app = match ApplicationFile::from_str(&response) {
            Ok(app) => app,
            Err(e) => {
                dbg!(&e);
                return Ok(None);
            }
        };
        Ok(Some((
            files.1.get(0).unwrap().sha.clone(),
            files.1.get(0).unwrap().filename.clone(),
            app,
            pr.clone(),
        )))
    }

    pub async fn load(application_id: String) -> Result<Self, LDNError> {
        let gh: GithubWrapper = GithubWrapper::new();
        let pull_requests = gh.list_pull_requests().await.unwrap();
        let pull_requests = future::try_join_all(
            pull_requests
                .into_iter()
                .map(|pr: PullRequest| (LDNApplication::load_pr_files(pr)))
                .collect::<Vec<_>>(),
        )
        .await?;
        let result = pull_requests
            .par_iter()
            .filter(|pr| {
                if let Some(r) = pr {
                    if String::from(r.2.id.clone()) == application_id.clone() {
                        return true;
                    } else {
                        return false;
                    }
                } else {
                    return false;
                }
            })
            .collect::<Vec<_>>();
        if let Some(r) = result.get(0) {
            if let Some(r) = r {
                return Ok(Self {
                    github: gh,
                    application_id: r.2.id.clone(),
                    file_sha: r.0.clone(),
                    file_name: r.1.clone(),
                    branch_name: r.3.head.ref_field.clone(),
                });
            }
        }

        let app = Self::single_merged(application_id).await?;
        return Ok(Self {
            github: gh,
            application_id: app.1.id.clone(),
            file_sha: app.0.sha.clone(),
            file_name: app.0.path.clone(),
            branch_name: "main".to_string(),
        });
    }

    pub async fn active(filter: Option<String>) -> Result<Vec<ApplicationFile>, LDNError> {
        let gh: GithubWrapper = GithubWrapper::new();
        let mut apps: Vec<ApplicationFile> = Vec::new();
        let pull_requests = gh.list_pull_requests().await.unwrap();
        let pull_requests = future::try_join_all(
            pull_requests
                .into_iter()
                .map(|pr: PullRequest| LDNApplication::load_pr_files(pr))
                .collect::<Vec<_>>(),
        )
        .await
        .unwrap();
        for r in pull_requests {
            if r.is_some() {
                let r = r.unwrap();
                if filter.is_none() {
                    apps.push(r.2)
                } else {
                    if r.2.id == filter.clone().unwrap() {
                        apps.push(r.2)
                    }
                }
            }
        }
        Ok(apps)
    }

    /// Create New Application
    pub async fn new_from_issue(info: CreateApplicationInfo) -> Result<Self, LDNError> {
        let issue_number = info.issue_number;
        let gh: GithubWrapper = GithubWrapper::new();
        let (parsed_ldn, _) = LDNApplication::parse_application_issue(issue_number.clone()).await?;
        let application_id = parsed_ldn.id.clone();
        let file_name = LDNPullRequest::application_path(&application_id);
        let branch_name = LDNPullRequest::application_branch_name(&application_id);

        let multisig_address = if parsed_ldn.datacap.custom_multisig == "[X] Use Custom Multisig" {
            "true".to_string()
        } else {
            "false".to_string()
        };

        match gh.get_file(&file_name, &branch_name).await {
            Err(_) => {
                let application_file = ApplicationFile::new(
                    issue_number.clone(),
                    multisig_address,
                    parsed_ldn.version,
                    parsed_ldn.id.clone(),
                    parsed_ldn.client.clone(),
                    parsed_ldn.project,
                    parsed_ldn.datacap,
                )
                .await;
                let file_content = match serde_json::to_string_pretty(&application_file) {
                    Ok(f) => f,
                    Err(e) => {
                        Self::add_error_label(application_file.issue_number.clone(), "".to_string()).await?;
                        return Err(LDNError::New(format!(
                            "Application issue file is corrupted /// {}",
                            e
                        )))
                    }
                };
                let app_id = parsed_ldn.id.clone();
                let file_sha = LDNPullRequest::create_pr(
                    issue_number.clone(),
                    parsed_ldn.client.name.clone(),
                    branch_name.clone(),
                    LDNPullRequest::application_path(&app_id),
                    file_content.clone(),
                )
                .await?;
                Self::issue_waiting_for_gov_review(issue_number.clone()).await?;
                Self::update_issue_labels(application_file.issue_number.clone(), &[AppState::Submitted.as_str(), "waiting for governance review"]).await?;
                Ok(LDNApplication {
                    github: gh,
                    application_id,
                    file_sha,
                    file_name,
                    branch_name,
                })
            }
            Ok(_) => {
                return Err(LDNError::New(format!(
                    "Application issue {} already exists",
                    application_id
                )))
            }
        }
    }

    /// Move application from Governance Review to Proposal
    pub async fn complete_governance_review(
        &self,
        info: CompleteGovernanceReviewInfo,
    ) -> Result<ApplicationFile, LDNError> {
        match self.app_state().await {
            Ok(s) => match s {
                AppState::Submitted => {
                    let app_file: ApplicationFile = self.file().await?;
                    let uuid = uuidv4::uuid::v4();
                    let request = AllocationRequest::new(
                        info.actor.clone(),
                        uuid,
                        AllocationRequestType::First,
                        app_file.datacap.weekly_allocation.clone(),
                    );
                    let app_file = app_file.complete_governance_review(info.actor.clone(), request);
                    let file_content = serde_json::to_string_pretty(&app_file).unwrap();
                    let app_path = &self.file_name.clone();
                    let app_branch = self.branch_name.clone();
                    Self::issue_datacap_request_trigger(app_file.clone()).await?;
                    match LDNPullRequest::add_commit_to(
                        app_path.to_string(),
                        app_branch,
                        LDNPullRequest::application_move_to_proposal_commit(&info.actor),
                        file_content,
                        self.file_sha.clone(),
                    )
                    .await
                    {
                        Some(()) => Ok(app_file),
                        None => {
                            return Err(LDNError::New(format!(
                                "Application issue {} cannot be triggered(1)",
                                self.application_id
                            )))
                        }
                    }
                }
                _ => Err(LDNError::New(format!(
                    "Application issue {} cannot be triggered(2)",
                    self.application_id
                ))),
            },
            Err(e) => Err(LDNError::New(format!(
                "Application issue {} cannot be triggered {}(3)",
                self.application_id, e
            ))),
        }
    }

    /// Move application from Proposal to Approved
    pub async fn complete_new_application_proposal(
        &self,
        info: CompleteNewApplicationProposalInfo,
    ) -> Result<ApplicationFile, LDNError> {
        let CompleteNewApplicationProposalInfo { signer, request_id } = info;
        match self.app_state().await {
            Ok(s) => match s {
                AppState::ReadyToSign => {
                    let app_file: ApplicationFile = self.file().await?;
                    if !app_file.allocation.is_active(request_id.clone()) {
                        return Err(LDNError::Load(format!(
                            "Request {} is not active",
                            request_id
                        )));
                    }
                    let app_lifecycle = app_file.lifecycle.finish_proposal();
                    let app_file = app_file.add_signer_to_allocation(
                        signer.clone().into(),
                        request_id,
                        app_lifecycle,
                    );
                    let file_content = serde_json::to_string_pretty(&app_file).unwrap();
                    match LDNPullRequest::add_commit_to(
                        self.file_name.to_string(),
                        self.branch_name.clone(),
                        LDNPullRequest::application_move_to_approval_commit(
                            &signer.signing_address,
                        ),
                        file_content,
                        self.file_sha.clone(),
                    )
                    .await
                    {
                        Some(()) => Ok(app_file),
                        None => {
                            return Err(LDNError::New(format!(
                                "Application issue {} cannot be proposed(1)",
                                self.application_id
                            )))
                        }
                    }
                }
                _ => Err(LDNError::New(format!(
                    "Application issue {} cannot be proposed(2)",
                    self.application_id
                ))),
            },
            Err(e) => Err(LDNError::New(format!(
                "Application issue {} cannot be proposed {}(3)",
                self.application_id, e
            ))),
        }
    }

    pub async fn complete_new_application_approval(
        &self,
        info: CompleteNewApplicationProposalInfo,
    ) -> Result<ApplicationFile, LDNError> {
        let CompleteNewApplicationProposalInfo { signer, request_id } = info;
        match self.app_state().await {
            Ok(s) => match s {
                AppState::StartSignDatacap => {
                    let app_file: ApplicationFile = self.file().await?;
                    let app_lifecycle = app_file.lifecycle.finish_approval();
                    let app_file = app_file.add_signer_to_allocation_and_complete(
                        signer.clone().into(),
                        request_id,
                        app_lifecycle,
                    );
                    let file_content = serde_json::to_string_pretty(&app_file).unwrap();
                    match LDNPullRequest::add_commit_to(
                        self.file_name.to_string(),
                        self.branch_name.clone(),
                        LDNPullRequest::application_move_to_confirmed_commit(
                            &signer.signing_address,
                        ),
                        file_content,
                        self.file_sha.clone(),
                    )
                    .await
                    {
                        Some(()) => Ok(app_file),
                        None => {
                            return Err(LDNError::New(format!(
                                "Application issue {} cannot be proposed(1)",
                                self.application_id
                            )))
                        }
                    }
                }
                _ => Err(LDNError::New(format!(
                    "Application issue {} cannot be proposed(2)",
                    self.application_id
                ))),
            },
            Err(e) => Err(LDNError::New(format!(
                "Application issue {} cannot be proposed {}(3)",
                self.application_id, e
            ))),
        }
    }

    async fn parse_application_issue(
        issue_number: String,
    ) -> Result<(ParsedIssue, String), LDNError> {
        let gh: GithubWrapper = GithubWrapper::new();
        let issue = gh
            .list_issue(issue_number.parse().unwrap())
            .await
            .map_err(|e| {
                LDNError::Load(format!(
                    "Failed to retrieve issue {} from GitHub. Reason: {}",
                    issue_number, e
                ))
            })?;
        if let Some(issue_body) = issue.body {
            Ok((ParsedIssue::from_issue_body(&issue_body), issue.user.login))
        } else {
            Err(LDNError::Load(format!(
                "Failed to retrieve issue {} from GitHub. Reason: {}",
                issue_number, "No body"
            )))
        }
    }

    /// Return Application state
    async fn app_state(&self) -> Result<AppState, LDNError> {
        let f = self.file().await?;
        Ok(f.lifecycle.get_state())
    }

    /// Return Application state
    pub async fn total_dc_reached(application_id: String) -> Result<bool, LDNError> {
        let merged = Self::merged().await?;
        let app = merged
            .par_iter()
            .find_first(|(_, app)| app.id == application_id);
        if app.is_some() && app.unwrap().1.lifecycle.get_state() == AppState::Granted {
            let app = app.unwrap().1.reached_total_datacap();
            let gh: GithubWrapper = GithubWrapper::new();
            let ldn_app = LDNApplication::load(application_id.clone()).await?;
            let ContentItems { items } = gh.get_file(&ldn_app.file_name, "main").await.unwrap();
            Self::issue_full_dc(app.issue_number.clone()).await?;
            Self::update_issue_labels(app.issue_number.clone(), &[AppState::TotalDatacapReached.as_str()]).await?;
            LDNPullRequest::create_refill_pr(
                app.id.clone(),
                app.client.name.clone(),
                serde_json::to_string_pretty(&app).unwrap(),
                ldn_app.file_name.clone(),
                format!("{}-total-dc-reached", app.id),
                items[0].sha.clone(),
            )
            .await?;
            Ok(true)
        } else {
            return Err(LDNError::Load(format!(
                "Application issue {} does not exist",
                application_id
            )));
        }
    }

    fn content_items_to_app_file(file: ContentItems) -> Result<ApplicationFile, LDNError> {
        let f = &file
            .clone()
            .take_items()
            .get(0)
            .and_then(|f| f.content.clone())
            .and_then(|f| base64::decode(&f.replace("\n", "")))
            .ok_or(LDNError::Load(format!("Application file is corrupted",)))?;
        return Ok(ApplicationFile::from(f.clone()));
    }

    pub async fn file(&self) -> Result<ApplicationFile, LDNError> {
        match self
            .github
            .get_file(&self.file_name, &self.branch_name)
            .await
        {
            Ok(file) => {
                return Ok(LDNApplication::content_items_to_app_file(file)?);
            }
            Err(e) => {
                dbg!(&e);
                return Err(LDNError::Load(format!(
                    "Application issue {} file does not exist ///",
                    self.application_id
                )));
            }
        }
    }

    pub async fn fetch_notaries() -> Result<ValidNotaryList, LDNError> {
        let gh = GithubWrapper::new();
        let notaries = gh
            .get_file("data/notaries.json", "main")
            .await
            .map_err(|e| LDNError::Load(format!("Failed to retrieve notaries /// {}", e)))?;

        let notaries = &notaries.items[0]
            .content
            .clone()
            .and_then(|f| base64::decode_notary(&f.replace("\n", "")))
            .and_then(|f| Some(f));
        if let Some(notaries) = notaries {
            return Ok(notaries.clone());
        } else {
            return Err(LDNError::Load(format!("Failed to retrieve notaries ///")));
        }
    }

    pub async fn fetch_rkh() -> Result<ValidRKHList, LDNError> {
        let gh = GithubWrapper::new();
        let rkh = gh
            .get_file("data/rkh.json", "main")
            .await
            .map_err(|e| LDNError::Load(format!("Failed to retrieve rkh /// {}", e)))?;

        let rkh = &rkh.items[0]
            .content
            .clone()
            .and_then(|f| base64::decode_rkh(&f.replace("\n", "")))
            .and_then(|f| Some(f));

        if let Some(rkh) = rkh {
            return Ok(rkh.clone());
        } else {
            return Err(LDNError::Load(format!("Failed to retrieve notaries ///")));
        }
    }

    async fn single_merged(application_id: String) -> Result<(Content, ApplicationFile), LDNError> {
        Ok(LDNApplication::merged()
            .await?
            .into_iter()
            .find(|(_, app)| app.id == application_id)
            .map_or_else(
                || {
                    return Err(LDNError::Load(format!(
                        "Application issue {} does not exist",
                        application_id
                    )));
                },
                |app| Ok(app),
            )?)
    }

    async fn map_merged(item: Content) -> Result<Option<(Content, ApplicationFile)>, LDNError> {
        if item.download_url.is_none() {
            return Ok(None);
        }
        let file = reqwest::Client::new()
            .get(&item.download_url.clone().unwrap())
            .send()
            .await
            .map_err(|e| LDNError::Load(format!("here {}", e)))?;
        let file = file
            .text()
            .await
            .map_err(|e| LDNError::Load(format!("here1 {}", e)))?;
        let app = match ApplicationFile::from_str(&file) {
            Ok(app) => {
                if app.lifecycle.is_active {
                    app
                } else {
                    return Ok(None);
                }
            }
            Err(_) => {
                return Ok(None);
            }
        };
        Ok(Some((item, app)))
    }

    pub async fn merged() -> Result<Vec<(Content, ApplicationFile)>, LDNError> {
        let gh = GithubWrapper::new();
        let applications_path = "applications";
        let mut all_files = gh.get_files(applications_path).await.map_err(|e| {
            LDNError::Load(format!(
                "Failed to retrieve all files from GitHub. Reason: {}",
                e
            ))
        })?;
        all_files
            .items
            .retain(|item| item.download_url.is_some() && item.name.ends_with(".json"));
        let all_files = future::try_join_all(
            all_files
                .items
                .into_iter()
                .map(|fd| LDNApplication::map_merged(fd))
                .collect::<Vec<_>>(),
        )
        .await
        .map_err(|e| {
            LDNError::Load(format!(
                "Failed to fetch application files from their URLs. Reason: {}",
                e
            ))
        })?;

        let mut apps: Vec<(Content, ApplicationFile)> = vec![];
        let active: Vec<ApplicationFile> = Self::active(None).await?;
        for app in all_files {
            if app.is_some() {
                let app = app.unwrap();
                if active.iter().find(|a| a.id == app.1.id).is_none() && app.1.lifecycle.is_active {
                    apps.push(app);
                }
            }
        }
        Ok(apps)
    }

    pub async fn refill(refill_info: RefillInfo) -> Result<bool, LDNError> {
        let apps = LDNApplication::merged().await?;
        if let Some((content, mut app)) = apps.into_iter().find(|(_, app)| app.id == refill_info.id)
        {
            let uuid = uuidv4::uuid::v4();
            let request_id = uuid.clone();
            let new_request = AllocationRequest::new(
                "SSA Bot".to_string(),
                request_id.clone(),
                AllocationRequestType::Refill(0),
                format!("{}{}", refill_info.amount, refill_info.amount_type),
            );
            let app_file = app.start_refill_request(new_request);
            Self::issue_refill(app.issue_number.clone()).await?;
            LDNPullRequest::create_refill_pr(
                app.id.clone(),
                app.client.name.clone(),
                serde_json::to_string_pretty(&app_file).unwrap(),
                content.path.clone(), // filename
                request_id.clone(),
                content.sha,
            )
            .await?;
            return Ok(true);
        }
        Err(LDNError::Load("Failed to get application file".to_string()))
    }

    pub async fn validate_flow(pr_number: u64, actor: &str) -> Result<bool, LDNError> {
        log::info!("Starting validate_flow:");
        log::info!(
            "- Validating flow for PR number {} with user handle {}",
            pr_number,
            actor
        );

        let gh = GithubWrapper::new();
        let author = match gh.get_last_commit_author(pr_number).await {
            Ok(author) => {
                log::info!("- Last commit author: {}", author);
                author
            }
            Err(err) => {
                log::error!("- Failed to get last commit author. Reason: {}", err);
                return Err(LDNError::Load(format!(
                    "Failed to get last commit author. Reason: {}",
                    err
                )));
            }
        };

        if author.is_empty() {
            log::warn!("- Author is empty");
            return Ok(false);
        }

        let (_, files) = match gh.get_pull_request_files(pr_number).await {
            Ok(files) => {
                log::info!("- Got Pull request files");
                files
            }
            Err(err) => {
                log::error!("- Failed to get pull request files. Reason: {}", err);
                return Err(LDNError::Load(format!(
                    "Failed to get pull request files. Reason: {}",
                    err
                )));
            }
        };

        if files.len() != 1 {
            log::warn!("- Number of files in pull request is not equal to 1");
            return Ok(false);
        }

        let branch_name = match gh.get_branch_name_from_pr(pr_number).await {
            Ok(branch_name) => {
                log::info!("- Branch name: {}", branch_name);
                branch_name
            }
            Err(err) => {
                log::error!(
                    "- Failed to get branch name from pull request. Reason: {}",
                    err
                );
                return Err(LDNError::Load(format!(
                    "Failed to get branch name from pull request. Reason: {}",
                    err
                )));
            }
        };

        let application = match gh.get_file(&files[0].filename, &branch_name).await {
            Ok(file) => {
                log::info!("- Got File content");
                LDNApplication::content_items_to_app_file(file)?
            }
            Err(err) => {
                log::error!("- Failed to get file content. Reason: {}", err);
                return Err(LDNError::Load(format!(
                    "Failed to get file content. Reason: {}",
                    err
                )));
            }
        };

        // Check if application is in Submitted state
        if application.lifecycle.get_state() == AppState::Submitted {
            if !application.lifecycle.validated_by.is_empty() {
                log::warn!(
                    "- Application has already been validated by: {}",
                    application.lifecycle.validated_by
                );
                return Ok(false);
            }
            if !application.lifecycle.validated_at.is_empty() {
                log::warn!(
                    "- Application has already been validated at: {}",
                    application.lifecycle.validated_at
                );
                return Ok(false);
            }
            let active_request = application.allocation.active();
            if active_request.is_some() {
                log::warn!("- Application has an active request");
                return Ok(false);
            }
            if !application.allocation.0.is_empty() {
                log::warn!("- Application has allocations");
                return Ok(false);
            }
            log::info!("- Application is in a valid state!");
            return Ok(true);
        }

        // Check if application is in any other state
        let bot_user = if get_env_var_or_default("FILPLUS_ENV", "dev") == "prod" {
            PROD_BOT_USER
        } else {
            DEV_BOT_USER
        };

        if author != bot_user {
            log::warn!("- Author is not the bot user");
            return Ok(false);
        }

        log::info!("- Application is in a valid state");
        return Ok(true);
    }

    pub async fn validate_trigger(pr_number: u64, actor: &str) -> Result<bool, LDNError> {
        log::info!("Starting validate_trigger:");
        log::info!(
            "- Validating trigger for PR number {} with user handle {}",
            pr_number,
            actor
        );

        if let Ok(application_file) = LDNApplication::single_active(pr_number).await {
            if application_file.lifecycle.get_active_status() == false {
                log::info!("No trigger to validate. Application lifecycle is inactive so the Total DC was reached.");
                return Ok(true);
            }
            let validated_by = application_file.lifecycle.validated_by.clone();
            let validated_at = application_file.lifecycle.validated_at.clone();
            let app_state = application_file.lifecycle.get_state();
            let active_request_id = application_file.lifecycle.active_request.clone();
            let valid_rkh = Self::fetch_rkh().await?;
            let bot_user = if get_env_var_or_default("FILPLUS_ENV", "dev") == "prod" {
                PROD_BOT_USER
            } else {
                DEV_BOT_USER
            };

            let res: bool = match app_state {
                AppState::Submitted => {
                    log::warn!("- Application state is Submitted");
                    return Ok(false);
                }
                AppState::ReadyToSign => {
                    if application_file.allocation.0.is_empty() {
                        log::warn!("- No allocations found");
                        false
                    } else {
                        let active_allocation = application_file
                            .allocation
                            .0
                            .iter()
                            .find(|obj| Some(&obj.id) == active_request_id.as_ref());

                        if active_allocation.is_none() {
                            log::warn!("- Active allocation not found");
                            false
                        } else if active_allocation.unwrap().signers.0.len() > 0 {
                            log::warn!("- Active allocation has signers");
                            false
                        } else if validated_at.is_empty() {
                            log::warn!("- Not ready to sign - validated_at is empty");
                            false
                        } else if validated_by.is_empty() {
                            log::warn!("- Not ready to sign - validated_by is empty");
                            false
                        } else if actor != bot_user {
                            log::warn!("- Not ready to sign - actor is not the bot user");
                            false
                        } else if !valid_rkh.is_valid(&validated_by) {
                            log::warn!("- Not ready to sign - valid_rkh is not valid");
                            false
                        } else {
                            log::info!("- Validated!");
                            Self::issue_datacap_allocation_requested(application_file.clone(), active_allocation.clone()).await?;
                            Self::update_issue_labels(application_file.issue_number.clone(), &[AppState::ReadyToSign.as_str()]).await?;
                            Self::issue_ready_to_sign(application_file.issue_number.clone()).await?;
                            true
                        }
                    }
                }
                AppState::StartSignDatacap => {
                    if !validated_at.is_empty()
                        && !validated_by.is_empty()
                        && valid_rkh.is_valid(&validated_by)
                    {
                        log::info!("- Validated!");
                        true
                    } else {
                        if validated_at.is_empty() {
                            log::warn!("- AppState: StartSignDatacap, validation failed: validated_at is empty");
                        }
                        if validated_by.is_empty() {
                            log::warn!("- AppState: StartSignDatacap, validation failed: validated_by is empty");
                        }
                        if !valid_rkh.is_valid(&validated_by) {
                            log::warn!("- AppState: StartSignDatacap, validation failed: valid_rkh is not valid");
                        }
                        false
                    }
                }
                AppState::Granted => {
                    if !validated_at.is_empty()
                        && !validated_by.is_empty()
                        && valid_rkh.is_valid(&validated_by)
                    {
                        log::info!("- Application is granted");
                        true
                    } else {
                        if validated_at.is_empty() {
                            log::warn!(
                                "- AppState: Granted, validation failed: validated_at is empty"
                            );
                        }
                        if validated_by.is_empty() {
                            log::warn!(
                                "- AppState: Granted, validation failed: validated_by is empty"
                            );
                        }
                        if !valid_rkh.is_valid(&validated_by) {
                            log::warn!(
                                "- AppState: Granted, validation failed: valid_rkh is not valid"
                            );
                        }
                        false
                    }
                }
                AppState::TotalDatacapReached => {
                    log::info!("- Application state is TotalDatacapReached");
                    true
                }
                AppState::Error => {
                    log::warn!("- Application state is Error");
                    return Ok(false);
                }
            };

            if res {
                log::info!("Validated!");
                return Ok(true);
            }

            let app_file = application_file.move_back_to_governance_review();
            let ldn_application = LDNApplication::load(app_file.id.clone()).await?;

            match LDNPullRequest::add_commit_to(
                ldn_application.file_name,
                ldn_application.branch_name.clone(),
                format!("Move application back to governance review"),
                serde_json::to_string_pretty(&app_file).unwrap(),
                ldn_application.file_sha.clone(),
            )
            .await
            {
                Some(()) => {}
                None => {}
            };

            return Ok(false);
        };

        log::info!("Failed to fetch Application File");
        Ok(false)
    }

    pub async fn validate_approval(pr_number: u64) -> Result<bool, LDNError> {
        log::info!("Starting validate_approval:");
        log::info!("Validating approval for PR number {}", pr_number);
        match LDNApplication::single_active(pr_number).await {
            Ok(application_file) => {
                if application_file.lifecycle.get_active_status() == false {
                    log::info!("No approval to validate. Application lifecycle is inactive so the Total DC was reached.");
                    return Ok(true);
                }
                let app_state: AppState = application_file.lifecycle.get_state();

                log::info!("- App state is {:?}", app_state.as_str());
                if app_state < AppState::Granted {
                    log::warn!("- State is less than Granted");
                    return Ok(false);
                } else if app_state == AppState::Granted {
<<<<<<< HEAD
                    let active_request_id = match application_file.clone().lifecycle.get_active_allocation_id() {
=======
                    let active_request_id = match application_file.lifecycle.get_active_allocation_id() {
>>>>>>> 1f920977
                        Some(id) => id,
                        None => {
                            log::warn!("- No active request");
                            return Ok(false);
                        }
                    };
                    let active_request = match application_file.allocation.find_one(active_request_id) {
                        Some(request) => request,
                        None => {
                            log::warn!("- No active request");
                            return Ok(false);
                        }
                    };
                    let signers: application::file::Notaries = active_request.signers.clone();
                    if signers.0.len() != 2 {
                        log::warn!("- Not enough signers");
                        return Ok(false);
<<<<<<< HEAD
                    }
                    let signer = signers.0.get(1).unwrap();
                    let signer_address = signer.signing_address.clone();
                    let valid_notaries = Self::fetch_notaries().await?;
                    if valid_notaries.is_valid(&signer_address) {
                        log::info!("- Validated!");
                        Self::issue_datacap_request_signature(application_file.clone(), "approved".to_string()).await?;
                        Self::update_issue_labels(application_file.issue_number.clone(), &[AppState::Granted.as_str()]).await?;
                        Self::issue_granted(application_file.issue_number.clone()).await?;
                        return Ok(true);
                    }
=======
                    }
                    let signer = signers.0.get(1).unwrap();
                    let signer_address = signer.signing_address.clone();
                    let valid_notaries = Self::fetch_notaries().await?;
                    if valid_notaries.is_valid(&signer_address) {
                        log::info!("- Validated!");
                        return Ok(true);
                    }
>>>>>>> 1f920977
                    log::warn!("- Not validated!");
                    Ok(false)
                } else {
                    log::info!("- State is greater than Granted");
                    Ok(true)
                }
            }
            Err(e) => Err(LDNError::Load(format!(
                "PR number {} not found: {}",
                pr_number, e
            ))),
        }
    }

    pub async fn validate_proposal(pr_number: u64) -> Result<bool, LDNError> {
        log::info!("Starting validate_proposal:");
        log::info!("- Validating proposal for PR number {}", pr_number);
        match LDNApplication::single_active(pr_number).await {
            Ok(application_file) => {
                if application_file.lifecycle.get_active_status() == false {
                    log::info!("No proposal to validate. Application lifecycle is inactive so the Total DC was reached.");
                    return Ok(true);
                }
                let app_state: AppState = application_file.lifecycle.get_state();
                log::info!("- App state is {:?}", app_state.as_str());
                if app_state < AppState::StartSignDatacap {
                    log::warn!("- State is less than StartSignDatacap");
                    return Ok(false);
                } else if app_state == AppState::StartSignDatacap {
                    let active_request = application_file.allocation.active();
                    if active_request.is_none() {
                        log::warn!("- No active request");
                        return Ok(false);
                    }
                    let active_request = active_request.unwrap();
                    let signers = active_request.signers.clone();
                    if signers.0.len() != 1 {
                        log::warn!("- Not enough signers");
                        return Ok(false);
                    }
                    let signer = signers.0.get(0).unwrap();
                    let signer_address = signer.signing_address.clone();
                    let valid_notaries = Self::fetch_notaries().await?;
                    if valid_notaries.is_valid(&signer_address) {
<<<<<<< HEAD
                        Self::issue_start_sign_dc(application_file.issue_number.clone()).await?;
                        Self::issue_datacap_request_signature(application_file.clone(), "proposed".to_string()).await?;
                        Self::update_issue_labels(application_file.issue_number.clone(), &[AppState::StartSignDatacap.as_str()]).await?;
=======
>>>>>>> 1f920977
                        log::info!("- Validated!");
                        return Ok(true);
                    }
                    log::warn!("- Not validated!");
                    Ok(false)
                } else {
                    log::info!("- State is greater than StartSignDatacap");
                    Ok(true)
                }
            }
            Err(e) => Err(LDNError::Load(format!(
                "PR number {} not found: {}",
                pr_number, e
            ))),
        }
    }

    async fn issue_waiting_for_gov_review(issue_number: String) -> Result<bool, LDNError> {
        let gh = GithubWrapper::new();
        gh.add_comment_to_issue(
            issue_number.parse().unwrap(),
            "Application is waiting for governance review",
        )
        .await
        .map_err(|e| {
            return LDNError::New(format!(
                "Error adding comment to issue {} /// {}",
                issue_number, e
            ));
        })?;

        Ok(true)
    }

    async fn issue_datacap_request_trigger(application_file: ApplicationFile) -> Result<bool, LDNError> {
        let gh = GithubWrapper::new();

        let client_address =  application_file.lifecycle.client_on_chain_address.clone();
        let total_requested =  application_file.datacap.total_requested_amount.clone();
        let weekly_allocation =  application_file.datacap.weekly_allocation.clone();

        let issue_number = application_file.issue_number.clone();

        let comment = format!(
            "### Datacap Request Trigger
**Total DataCap requested**
> {}

**Expected weekly DataCap usage rate**
> {}

**Client address**
> {}",
            total_requested,
            weekly_allocation,
            client_address
        );

        gh.add_comment_to_issue(
            issue_number.parse().unwrap(),
            &comment,
        )
            .await
            .map_err(|e| {
                return LDNError::New(format!(
                    "Error adding comment to issue {} /// {}",
                    issue_number, e
                ));
            })
            .unwrap();
        Ok(true)
    }

    async fn issue_datacap_allocation_requested(application_file: ApplicationFile, active_allocation: Option<&Allocation>) -> Result<bool, LDNError> {
        let gh = GithubWrapper::new();

        let issue_number = application_file.issue_number.clone();

        let mut datacap_allocation_requested = String::new();
        let mut id = String::new();

        if let Some(allocation) = active_allocation {
            datacap_allocation_requested = allocation.amount.clone();
            id = allocation.id.clone();
        }

        let comment = format!(
            "## DataCap Allocation requested

#### Multisig Notary address
> {}

#### Client address
> {}

#### DataCap allocation requested
> {}

#### Id
> {}",
            application_file.datacap.identifier.clone(),
            application_file.lifecycle.client_on_chain_address.clone(),
            datacap_allocation_requested,
            id
        );

        gh.add_comment_to_issue(
            issue_number.parse().unwrap(),
            &comment,
        )
            .await
            .map_err(|e| {
                return LDNError::New(format!(
                    "Error adding comment to issue {} /// {}",
                    issue_number, e
                ));
            })
            .unwrap();
        Ok(true)
    }
<<<<<<< HEAD

    async fn issue_datacap_request_signature(application_file: ApplicationFile, signature_step: String) -> Result<bool, LDNError> {
        let active_allocation: Option<&Allocation> = application_file.allocation
            .0
            .iter()
            .find(|obj| Some(&obj.id) == application_file.lifecycle.active_request.clone().as_ref());
=======
    
    async fn issue_ready_to_sign(issue_number: String) -> Result<bool, LDNError> {
>>>>>>> 1f920977
        let gh = GithubWrapper::new();

        let issue_number = application_file.issue_number.clone();

        let signature_step_capitalized = signature_step.chars().nth(0).unwrap().to_uppercase().to_string() + &signature_step.chars().skip(1).collect::<String>();

        let mut datacap_allocation_requested = String::new();
        let mut id = String::new();
        let mut signing_address = String::new();
        let mut message_cid = String::new();

        if let Some(allocation) = active_allocation {
            datacap_allocation_requested = allocation.amount.clone();
            id = allocation.id.clone();

            if let Some(first_notary) = allocation.signers.0.get(0) {
                signing_address = first_notary.signing_address.clone();
                message_cid = first_notary.message_cid.clone();
            }
        }

        let comment = format!(
            "## Request {}
Your Datacap Allocation Request has been {} by the Notary
#### Message sent to Filecoin Network
> {}
#### Address
> {}
#### Datacap Allocated
> {}
#### Signer Address
> {}
#### Id
> {}
#### You can check the status of the message here: https://filfox.info/en/message/{}",
            signature_step_capitalized,
            signature_step,
            message_cid,
            application_file.lifecycle.client_on_chain_address.clone(),
            datacap_allocation_requested,
            signing_address,
            id,
            message_cid
        );

        gh.add_comment_to_issue(
            issue_number.parse().unwrap(),
            &comment,
        )
        .await
        .map_err(|e| {
            return LDNError::New(format!(
                "Error adding comment to issue {} /// {}",
                issue_number, e
            ));
        })
        .unwrap();

        Ok(true)
    }


    async fn issue_ready_to_sign(issue_number: String) -> Result<bool, LDNError> {
        let gh = GithubWrapper::new();
        gh.add_comment_to_issue(
            issue_number.parse().unwrap(),
            "Application is ready to sign",
        )
        .await
        .map_err(|e| {
            return LDNError::New(format!(
                "Error adding comment to issue {} /// {}",
                issue_number, e
            ));
        })
        .unwrap();
        Ok(true)
    }

    async fn issue_start_sign_dc(issue_number: String) -> Result<bool, LDNError> {
        let gh = GithubWrapper::new();
        gh.add_comment_to_issue(
            issue_number.parse().unwrap(),
            "Application is in the process of signing datacap",
        )
        .await
        .map_err(|e| {
            return LDNError::New(format!(
                "Error adding comment to issue {} /// {}",
                issue_number, e
            ));
        })
        .unwrap();
        Ok(true)
    }
    async fn issue_granted(issue_number: String) -> Result<bool, LDNError> {
        let gh = GithubWrapper::new();
        gh.add_comment_to_issue(issue_number.parse().unwrap(), "Application is Granted")
            .await
            .map_err(|e| {
                return LDNError::New(format!(
                    "Error adding comment to issue {} /// {}",
                    issue_number, e
                ));
            })
            .unwrap();
        Ok(true)
    }
    async fn issue_refill(issue_number: String) -> Result<bool, LDNError> {
        let gh = GithubWrapper::new();
        gh.add_comment_to_issue(issue_number.parse().unwrap(), "Application is in Refill")
            .await
            .map_err(|e| {
                return LDNError::New(format!(
                    "Error adding comment to issue {} /// {}",
                    issue_number, e
                ));
            })
            .unwrap();
        gh.replace_issue_labels(issue_number.parse().unwrap(), &["Refill".to_string()])
            .await
            .map_err(|e| {
                return LDNError::New(format!(
                    "Error adding comment to issue {} /// {}",
                    issue_number, e
                ));
            })
            .unwrap();
        Ok(true)
    }
    async fn issue_full_dc(issue_number: String) -> Result<bool, LDNError> {
        let gh = GithubWrapper::new();
        gh.add_comment_to_issue(issue_number.parse().unwrap(), "Application is Completed")
            .await
            .map_err(|e| {
                return LDNError::New(format!(
                    "Error adding comment to issue {} /// {}",
                    issue_number, e
                ));
            })
            .unwrap();
        Ok(true)
    }

    pub async fn fetch_rkh_and_notary_gh_users() -> Result<(Vec<String>, Vec<String>), LDNError> {
        let rkh_list = Self::fetch_rkh()
            .await
            .map_err(|e| LDNError::Load(format!("Failed to retrieve rkh: {}", e)))?;

        let notary_list = Self::fetch_notaries()
            .await
            .map_err(|e| LDNError::Load(format!("Failed to retrieve notaries: {}", e)))?;

        let notary_gh_names = notary_list
            .notaries
            .into_iter()
            .flat_map(|notary| notary.github_user)
            .filter(|username| !username.is_empty())
            .collect();

        Ok((rkh_list.rkh, notary_gh_names))
    }

    async fn add_error_label(issue_number: String, comment: String) -> Result<(), LDNError> {
        let gh = GithubWrapper::new();
        let num: u64 = issue_number.parse().expect("Not a valid integer");
        gh.add_error_label(num, comment).await
        .map_err(|e| {
            return LDNError::New(format!(
                "Error adding labels t to issue {} /// {}",
                issue_number, e
            ));
        })
        .unwrap();
        
        Ok(())
    }

    async fn update_issue_labels(issue_number: String, new_labels: &[&str]) -> Result<(), LDNError> {
        let gh = GithubWrapper::new();
        let num: u64 = issue_number.parse().expect("Not a valid integer");
        gh.update_issue_labels(
            num, 
            new_labels
        ).await
        .map_err(|e| {
            return LDNError::New(format!(
                "Error adding labels t to issue {} /// {}",
                issue_number, e
            ));
        })
        .unwrap();

        Ok(())
    }
    
}

#[derive(Serialize, Deserialize, Debug)]
pub struct LDNPullRequest {
    pub branch_name: String,
    pub title: String,
    pub body: String,
    pub path: String,
}

impl LDNPullRequest {
    async fn create_pr(
        application_id: String,
        owner_name: String,
        app_branch_name: String,
        file_name: String,
        file_content: String,
    ) -> Result<String, LDNError> {
        let initial_commit = Self::application_initial_commit(&owner_name, &application_id);
        let gh: GithubWrapper = GithubWrapper::new();
        let head_hash = gh.get_main_branch_sha().await.unwrap();
        let create_ref_request = gh
            .build_create_ref_request(app_branch_name.clone(), head_hash)
            .map_err(|e| {
                return LDNError::New(format!(
                    "Application issue {} cannot create branch /// {}",
                    application_id, e
                ));
            })?;

        let (_pr, file_sha) = gh
            .create_merge_request(CreateMergeRequestData {
                application_id: application_id.clone(),
                branch_name: app_branch_name,
                file_name,
                owner_name,
                ref_request: create_ref_request,
                file_content,
                commit: initial_commit,
            })
            .await
            .map_err(|e| {
                return LDNError::New(format!(
                    "Application issue {} cannot create merge request /// {}",
                    application_id, e
                ));
            })?;

        Ok(file_sha)
    }

    async fn create_refill_pr(
        application_id: String,
        owner_name: String,
        file_content: String,
        file_name: String,
        branch_name: String,
        file_sha: String,
    ) -> Result<u64, LDNError> {
        let initial_commit = Self::application_initial_commit(&owner_name, &application_id);
        let gh: GithubWrapper = GithubWrapper::new();
        let head_hash = gh.get_main_branch_sha().await.unwrap();
        let create_ref_request = gh
            .build_create_ref_request(branch_name.clone(), head_hash)
            .map_err(|e| {
                return LDNError::New(format!(
                    "Application issue {} cannot create branch /// {}",
                    application_id, e
                ));
            })?;
        let pr = match gh
            .create_refill_merge_request(CreateRefillMergeRequestData {
                application_id: application_id.clone(),
                owner_name,
                file_name,
                file_sha,
                ref_request: create_ref_request,
                branch_name,
                file_content,
                commit: initial_commit,
            })
            .await
        {
            Ok(pr) => pr,
            Err(e) => {
                return Err(LDNError::New(format!(
                    "Application issue {} cannot create branch /// {}",
                    application_id, e
                )));
            }
        };
        Ok(pr.0.number)
    }

    pub(super) async fn add_commit_to(
        path: String,
        branch_name: String,
        commit_message: String,
        new_content: String,
        file_sha: String,
    ) -> Option<()> {
        let gh: GithubWrapper = GithubWrapper::new();
        match gh
            .update_file_content(
                &path,
                &commit_message,
                &new_content,
                &branch_name,
                &file_sha,
            )
            .await
        {
            Ok(_) => Some(()),
            Err(_) => None,
        }
    }

    pub(super) fn application_branch_name(application_id: &str) -> String {
        format!("Application/{}", application_id)
    }

    pub(super) fn application_path(application_id: &str) -> String {
        format!("{}/{}.json", "applications", application_id)
    }

    pub(super) fn application_initial_commit(owner_name: &str, application_id: &str) -> String {
        format!("Start Application: {}-{}", owner_name, application_id)
    }

    pub(super) fn application_move_to_proposal_commit(actor: &str) -> String {
        format!(
            "Governance Team User {} Moved Application to Proposal State from Governance Review State",
            actor
        )
    }

    pub(super) fn application_move_to_approval_commit(actor: &str) -> String {
        format!(
            "Notary User {} Moved Application to Approval State from Proposal State",
            actor
        )
    }

    pub(super) fn application_move_to_confirmed_commit(actor: &str) -> String {
        format!(
            "Notary User {} Moved Application to Confirmed State from Proposal Approval",
            actor
        )
    }
}

pub fn get_file_sha(content: &ContentItems) -> Option<String> {
    match content.items.get(0) {
        Some(item) => {
            let sha = item.sha.clone();
            Some(sha)
        }
        None => None,
    }
}

#[cfg(test)]
mod tests {
    use super::*;
    use env_logger::{Builder, Env};
    use tokio::time::{sleep, Duration};

    #[tokio::test]
    async fn end_to_end() {
        // Set logging
        Builder::from_env(Env::default().default_filter_or("info")).init();
        log::info!("Starting end-to-end test");

        // Test Creating an application
        let gh: GithubWrapper = GithubWrapper::new();

        log::info!("Creating a new LDNApplication from issue");
        let ldn_application = match LDNApplication::new_from_issue(CreateApplicationInfo {
            issue_number: "706".to_string(),
        })
        .await
        {
            Ok(app) => app,
            Err(e) => {
                log::error!("Failed to create LDNApplication: {}", e);
                return;
            }
        };

        let application_id = ldn_application.application_id.to_string();
        log::info!("LDNApplication created with ID: {}", application_id);

        // Validate file creation
        log::info!("Validating file creation for application");
        if let Err(e) = gh
            .get_file(&ldn_application.file_name, &ldn_application.branch_name)
            .await
        {
            log::warn!(
                "File validation failed for application ID {}: {}",
                application_id,
                e
            );
        }

        // Validate pull request creation
        log::info!("Validating pull request creation for application");
        if let Err(e) = gh
            .get_pull_request_by_head(&LDNPullRequest::application_branch_name(
                application_id.as_str(),
            ))
            .await
        {
            log::warn!(
                "Pull request validation failed for application ID {}: {}",
                application_id,
                e
            );
        }

        sleep(Duration::from_millis(2000)).await;

        // Test Triggering an application
        log::info!("Loading application for triggering");
        let ldn_application_before_trigger =
            match LDNApplication::load(application_id.clone()).await {
                Ok(app) => app,
                Err(e) => {
                    log::error!("Failed to load application for triggering: {}", e);
                    return;
                }
            };

        log::info!("Completing governance review");
        if let Err(e) = ldn_application_before_trigger
            .complete_governance_review(CompleteGovernanceReviewInfo {
                actor: "actor_address".to_string(),
            })
            .await
        {
            log::error!("Failed to complete governance review: {}", e);
            return;
        }

        let ldn_application_after_trigger = match LDNApplication::load(application_id.clone()).await
        {
            Ok(app) => app,
            Err(e) => {
                log::error!("Failed to load application after triggering: {}", e);
                return;
            }
        };

        assert_eq!(
            ldn_application_after_trigger.app_state().await.unwrap(),
            AppState::ReadyToSign
        );
        log::info!("Application state updated to ReadyToSign");
        sleep(Duration::from_millis(2000)).await;

        // Cleanup
        log::info!("Starting cleanup process");
        let head = &LDNPullRequest::application_branch_name(&application_id);
        match gh.get_pull_request_by_head(head).await {
            Ok(prs) => {
                if let Some(pr) = prs.get(0) {
                    let number = pr.number;
                    match gh.merge_pull_request(number).await {
                        Ok(_) => log::info!("Merged pull request {}", number),
                        Err(_) => log::info!("Pull request {} was already merged", number),
                    };
                }
            }
            Err(e) => log::warn!("Failed to get pull request by head: {}", e),
        };

        sleep(Duration::from_millis(3000)).await;

        let file = match gh.get_file(&ldn_application.file_name, "main").await {
            Ok(f) => f,
            Err(e) => {
                log::error!("Failed to get file: {}", e);
                return;
            }
        };

        let file_sha = file.items[0].sha.clone();
        let remove_file_request = gh
            .delete_file(&ldn_application.file_name, "main", "remove file", &file_sha)
            .await;
        let remove_branch_request = gh
            .build_remove_ref_request(LDNPullRequest::application_branch_name(&application_id))
            .unwrap();

        if let Err(e) = gh.remove_branch(remove_branch_request).await {
            log::warn!("Failed to remove branch: {}", e);
        }
        if let Err(e) = remove_file_request {
            log::warn!("Failed to remove file: {}", e);
        }

        log::info!(
            "End-to-end test completed for application ID: {}",
            application_id
        );
    }
}<|MERGE_RESOLUTION|>--- conflicted
+++ resolved
@@ -962,11 +962,8 @@
                     log::warn!("- State is less than Granted");
                     return Ok(false);
                 } else if app_state == AppState::Granted {
-<<<<<<< HEAD
                     let active_request_id = match application_file.clone().lifecycle.get_active_allocation_id() {
-=======
-                    let active_request_id = match application_file.lifecycle.get_active_allocation_id() {
->>>>>>> 1f920977
+
                         Some(id) => id,
                         None => {
                             log::warn!("- No active request");
@@ -984,7 +981,6 @@
                     if signers.0.len() != 2 {
                         log::warn!("- Not enough signers");
                         return Ok(false);
-<<<<<<< HEAD
                     }
                     let signer = signers.0.get(1).unwrap();
                     let signer_address = signer.signing_address.clone();
@@ -996,16 +992,7 @@
                         Self::issue_granted(application_file.issue_number.clone()).await?;
                         return Ok(true);
                     }
-=======
-                    }
-                    let signer = signers.0.get(1).unwrap();
-                    let signer_address = signer.signing_address.clone();
-                    let valid_notaries = Self::fetch_notaries().await?;
-                    if valid_notaries.is_valid(&signer_address) {
-                        log::info!("- Validated!");
-                        return Ok(true);
-                    }
->>>>>>> 1f920977
+
                     log::warn!("- Not validated!");
                     Ok(false)
                 } else {
@@ -1050,12 +1037,10 @@
                     let signer_address = signer.signing_address.clone();
                     let valid_notaries = Self::fetch_notaries().await?;
                     if valid_notaries.is_valid(&signer_address) {
-<<<<<<< HEAD
                         Self::issue_start_sign_dc(application_file.issue_number.clone()).await?;
                         Self::issue_datacap_request_signature(application_file.clone(), "proposed".to_string()).await?;
                         Self::update_issue_labels(application_file.issue_number.clone(), &[AppState::StartSignDatacap.as_str()]).await?;
-=======
->>>>>>> 1f920977
+
                         log::info!("- Validated!");
                         return Ok(true);
                     }
@@ -1176,17 +1161,13 @@
             .unwrap();
         Ok(true)
     }
-<<<<<<< HEAD
 
     async fn issue_datacap_request_signature(application_file: ApplicationFile, signature_step: String) -> Result<bool, LDNError> {
         let active_allocation: Option<&Allocation> = application_file.allocation
             .0
             .iter()
             .find(|obj| Some(&obj.id) == application_file.lifecycle.active_request.clone().as_ref());
-=======
-    
-    async fn issue_ready_to_sign(issue_number: String) -> Result<bool, LDNError> {
->>>>>>> 1f920977
+
         let gh = GithubWrapper::new();
 
         let issue_number = application_file.issue_number.clone();
