--- conflicted
+++ resolved
@@ -7,32 +7,6 @@
 pub mod lifecycle;
 pub mod project;
 
-<<<<<<< HEAD
-pub(crate) mod allocations;
-pub(crate) mod core_info;
-pub mod lifecycle;
-
-#[derive(Serialize, Deserialize, Debug, Clone)]
-pub enum ApplicationType {
-    DA,
-    LDN,
-    EFIL,
-}
-
-#[derive(Serialize, Deserialize, Debug, Clone)]
-pub struct ApplicationFile {
-    pub id: String,
-    pub _type: ApplicationType,
-    pub info: ApplicationInfo,
-}
-
-impl ApplicationFile {
-    pub async fn new(app_info: ApplicationInfo, application_id: String) -> Self {
-        ApplicationFile {
-            id: application_id,
-            _type: ApplicationType::LDN,
-            info: app_info,
-=======
 impl file::ApplicationFile {
     pub async fn new(
         issue_number: String,
@@ -54,7 +28,6 @@
             datacap,
             lifecycle,
             allocation,
->>>>>>> 7630568b
         }
     }
 
