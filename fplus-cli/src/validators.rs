<<<<<<< HEAD
use actix_web::web;
use std::sync::Mutex;

pub async fn validate_trigger(github_handle: String, pull_request_number: String) {
    if validate_rkh_holder(&github_handle).await {
        println!(
            "Validated Root Key Holder {} for application {}",
            &github_handle, pull_request_number
        );
    } else {
        println!(
            "No Root Key Holder found with github handle {}",
            github_handle
        );
    }
=======
pub async fn validate_trigger(github_handle: String, pull_request_number: String) -> bool {
    true
    // if validate_rkh_holder(&github_handle).await {
    //     println!(
    //         "Validated Root Key Holder {} for application {}",
    //         &github_handle, pull_request_number
    //     );
    // } else {
    //     println!(
    //         "No Root Key Holder found with github handle {}",
    //         github_handle
    //     );
    // }
>>>>>>> 1f3d1de9
}

pub async fn validate_proposal(github_handle: String, pull_request_number: String) -> bool {
    true
    // if validate_notary(&github_handle).await {
    //     println!(
    //         "Validated Notary {} Proposal for application {}",
    //         &github_handle, pull_request_number
    //     );
    // } else {
    //     println!("No Notary found with github handle {}", github_handle);
    // }
}

<<<<<<< HEAD
pub async fn validate_approval(github_handle: String, pull_request_number: String) {
    if validate_notary(&github_handle).await {
        println!(
            "Validated Notary {} Approval for application {}",
            &github_handle, pull_request_number
        );
    } else {
        println!("No Notary found with github handle {}", github_handle);
    }
    // let application_file: ApplicationFile =
    //     fplus_lib::core::LDNApplication::get_by_pr_number(pull_request_number.parse().unwrap()).await.unwrap();
=======
pub async fn validate_approval(github_handle: String, pull_request_number: String) -> bool {
    true
    // if validate_notary(&github_handle).await {
    //     println!(
    //         "Validated Notary {} Approval for application {}",
    //         &github_handle, pull_request_number
    //     );
    // } else {
    //     println!("No Notary found with github handle {}", github_handle);
    // }
>>>>>>> 1f3d1de9
}

async fn validate_rkh_holder(github_handle: &str) -> bool {
    true
    // let db_connection: web::Data<Mutex<mongodb::Client>> = web::Data::new(Mutex::new(
    //     fplus_database::core::setup::setup().await.unwrap(),
    // ));
    // let rkh_holders = fplus_database::core::collections::rkh::find(db_connection)
    //     .await
    //     .unwrap();
    // let rkh_holders: Option<fplus_database::core::collections::rkh::RootKeyHolder> = rkh_holders
    //     .into_iter()
    //     .find(|rkh| &rkh.github_handle == github_handle);
    // if rkh_holders.is_none() {
    //     false
    // } else {
    //     true
    // }
}

async fn validate_notary(github_handle: &str) -> bool {
    true
    // let db_connection: web::Data<Mutex<mongodb::Client>> = web::Data::new(Mutex::new(
    //     fplus_database::core::setup::setup().await.unwrap(),
    // ));
    // let notary = fplus_database::core::collections::notary::find(db_connection)
    //     .await
    //     .unwrap();
    // let notary: Option<fplus_database::core::collections::notary::Notary> = notary
    //     .into_iter()
    //     .find(|n| &n.github_handle == github_handle);
    // if notary.is_none() {
    //     false
    // } else {
    //     true
    // }
}<|MERGE_RESOLUTION|>--- conflicted
+++ resolved
@@ -1,20 +1,3 @@
-<<<<<<< HEAD
-use actix_web::web;
-use std::sync::Mutex;
-
-pub async fn validate_trigger(github_handle: String, pull_request_number: String) {
-    if validate_rkh_holder(&github_handle).await {
-        println!(
-            "Validated Root Key Holder {} for application {}",
-            &github_handle, pull_request_number
-        );
-    } else {
-        println!(
-            "No Root Key Holder found with github handle {}",
-            github_handle
-        );
-    }
-=======
 pub async fn validate_trigger(github_handle: String, pull_request_number: String) -> bool {
     true
     // if validate_rkh_holder(&github_handle).await {
@@ -28,7 +11,6 @@
     //         github_handle
     //     );
     // }
->>>>>>> 1f3d1de9
 }
 
 pub async fn validate_proposal(github_handle: String, pull_request_number: String) -> bool {
@@ -43,19 +25,6 @@
     // }
 }
 
-<<<<<<< HEAD
-pub async fn validate_approval(github_handle: String, pull_request_number: String) {
-    if validate_notary(&github_handle).await {
-        println!(
-            "Validated Notary {} Approval for application {}",
-            &github_handle, pull_request_number
-        );
-    } else {
-        println!("No Notary found with github handle {}", github_handle);
-    }
-    // let application_file: ApplicationFile =
-    //     fplus_lib::core::LDNApplication::get_by_pr_number(pull_request_number.parse().unwrap()).await.unwrap();
-=======
 pub async fn validate_approval(github_handle: String, pull_request_number: String) -> bool {
     true
     // if validate_notary(&github_handle).await {
@@ -66,7 +35,6 @@
     // } else {
     //     println!("No Notary found with github handle {}", github_handle);
     // }
->>>>>>> 1f3d1de9
 }
 
 async fn validate_rkh_holder(github_handle: &str) -> bool {
