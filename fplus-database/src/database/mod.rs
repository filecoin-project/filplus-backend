<<<<<<< HEAD
use sea_orm::{entity::*, query::*, DbErr};
use crate::models::allocators::{Column, ActiveModel, Entity as Allocator, Model as AllocatorModel};
use crate::get_database_connection;

/**
 * Get all allocators from the database
 * 
 * # Returns
 * @return Result<Vec<AllocatorModel>, sea_orm::DbErr> - The result of the operation
 */
pub async fn get_allocators() ->Result<Vec<AllocatorModel>, sea_orm::DbErr> {
    let conn = get_database_connection().await?;
    Allocator::find().all(&conn).await
}

/**
 * Update an allocator in the database
 * 
 * # Arguments
 * @param owner: &str - The owner of the repository
 * @param repo: &str - The repository name
 * @param installation_id: Option<i64> - The installation ID
 * @param multisig_address: Option<String> - The multisig address
 * @param verifiers_gh_handles: Option<String> - The GitHub handles of the verifiers
 * 
 * # Returns
 * @return Result<AllocatorModel, sea_orm::DbErr> - The result of the operation
 */
pub async fn update_allocator(
    owner: &str,
    repo: &str,
    installation_id: Option<i64>,
    multisig_address: Option<String>,
    verifiers_gh_handles: Option<String>,
) -> Result<AllocatorModel, sea_orm::DbErr> {
    let conn = get_database_connection().await?;

    let existing_allocator = get_allocator(owner, repo).await?;
    if let Some(allocator_model) = existing_allocator {
        let mut allocator_active_model = allocator_model.into_active_model();

        allocator_active_model.installation_id = Set(installation_id);
        allocator_active_model.multisig_address = Set(multisig_address);
        allocator_active_model.verifiers_gh_handles = Set(verifiers_gh_handles);

        let updated_model = allocator_active_model.update(&conn).await?;

        Ok(updated_model)
    } else {
        Err(DbErr::Custom(format!("Allocator not found").into()))
    }
}

/**
 * Get an allocator from the database
 * 
 * # Arguments
 * @param owner: &str - The owner of the repository
 * @param repo: &str - The repository name
 * 
 * # Returns
 * @return Result<Option<AllocatorModel>, sea_orm::DbErr> - The result of the operation
 */
pub async fn get_allocator(
    owner: &str,
    repo: &str,
) -> Result<Option<AllocatorModel>, sea_orm::DbErr> {
    let conn = get_database_connection().await?;
    Allocator::find()
        .filter(Column::Owner.eq(owner))
        .filter(Column::Repo.eq(repo))
        .one(&conn)
        .await
}

/**
 * Creates or updates an allocator in the database
 * 
 * # Arguments
 * @param owner: String - The owner of the repository
 * @param repo: String - The repository name
 * @param installation_id: Option<i64> - The installation ID
 * @param multisig_address: Option<String> - The multisig address
 * @param verifiers_gh_handles: Option<String> - The GitHub handles of the verifiers
 * 
 * # Returns
 * @return Result<AllocatorModel, sea_orm::DbErr> - The result of the operation
 */
pub async fn create_or_update_allocator(
    owner: String,
    repo: String,
    installation_id: Option<i64>,
    multisig_address: Option<String>,
    verifiers_gh_handles: Option<String>,
    multisig_threshold: Option<i32>
) -> Result<AllocatorModel, sea_orm::DbErr> {

    let existing_allocator = get_allocator(&owner, &repo).await?;
    if let Some(allocator_model) = existing_allocator {
        let conn = get_database_connection().await?;
        let mut allocator_active_model = allocator_model.into_active_model();

        allocator_active_model.installation_id = Set(installation_id);
        allocator_active_model.multisig_address = Set(multisig_address);
        allocator_active_model.verifiers_gh_handles = Set(verifiers_gh_handles);

        let updated_model = allocator_active_model.update(&conn).await?;

        Ok(updated_model)
    } else {
        let new_allocator = ActiveModel {
            owner: Set(owner),
            repo: Set(repo),
            installation_id: Set(installation_id),
            multisig_address: Set(multisig_address),
            verifiers_gh_handles: Set(verifiers_gh_handles),
            multisig_threshold: Set(multisig_threshold),
            ..Default::default()
        };
    
        let conn = get_database_connection().await.expect("Failed to get DB connection");
        new_allocator.insert(&conn).await
    }
}

/**
 * Delete an allocator from the database
 * 
 * # Arguments
 * @param owner: &str - The owner of the repository
 * @param repo: &str - The repository name
 * 
 * # Returns
 * @return Result<(), sea_orm::DbErr> - The result of the operation
 */
pub async fn delete_allocator(
    owner: &str,
    repo: &str,
) -> Result<(), sea_orm::DbErr> {
    let conn = get_database_connection().await?;
    let allocator = get_allocator(owner, repo).await?;
    let allocator = match allocator {
        Some(allocator) => allocator,
        None => return Err(DbErr::Custom(format!("Allocator not found").into())),
    };
    allocator.delete(&conn).await?;
    Ok(())
}
=======
pub mod allocators;
pub mod applications;
>>>>>>> adf06d4d
<|MERGE_RESOLUTION|>--- conflicted
+++ resolved
@@ -1,153 +1,2 @@
-<<<<<<< HEAD
-use sea_orm::{entity::*, query::*, DbErr};
-use crate::models::allocators::{Column, ActiveModel, Entity as Allocator, Model as AllocatorModel};
-use crate::get_database_connection;
-
-/**
- * Get all allocators from the database
- * 
- * # Returns
- * @return Result<Vec<AllocatorModel>, sea_orm::DbErr> - The result of the operation
- */
-pub async fn get_allocators() ->Result<Vec<AllocatorModel>, sea_orm::DbErr> {
-    let conn = get_database_connection().await?;
-    Allocator::find().all(&conn).await
-}
-
-/**
- * Update an allocator in the database
- * 
- * # Arguments
- * @param owner: &str - The owner of the repository
- * @param repo: &str - The repository name
- * @param installation_id: Option<i64> - The installation ID
- * @param multisig_address: Option<String> - The multisig address
- * @param verifiers_gh_handles: Option<String> - The GitHub handles of the verifiers
- * 
- * # Returns
- * @return Result<AllocatorModel, sea_orm::DbErr> - The result of the operation
- */
-pub async fn update_allocator(
-    owner: &str,
-    repo: &str,
-    installation_id: Option<i64>,
-    multisig_address: Option<String>,
-    verifiers_gh_handles: Option<String>,
-) -> Result<AllocatorModel, sea_orm::DbErr> {
-    let conn = get_database_connection().await?;
-
-    let existing_allocator = get_allocator(owner, repo).await?;
-    if let Some(allocator_model) = existing_allocator {
-        let mut allocator_active_model = allocator_model.into_active_model();
-
-        allocator_active_model.installation_id = Set(installation_id);
-        allocator_active_model.multisig_address = Set(multisig_address);
-        allocator_active_model.verifiers_gh_handles = Set(verifiers_gh_handles);
-
-        let updated_model = allocator_active_model.update(&conn).await?;
-
-        Ok(updated_model)
-    } else {
-        Err(DbErr::Custom(format!("Allocator not found").into()))
-    }
-}
-
-/**
- * Get an allocator from the database
- * 
- * # Arguments
- * @param owner: &str - The owner of the repository
- * @param repo: &str - The repository name
- * 
- * # Returns
- * @return Result<Option<AllocatorModel>, sea_orm::DbErr> - The result of the operation
- */
-pub async fn get_allocator(
-    owner: &str,
-    repo: &str,
-) -> Result<Option<AllocatorModel>, sea_orm::DbErr> {
-    let conn = get_database_connection().await?;
-    Allocator::find()
-        .filter(Column::Owner.eq(owner))
-        .filter(Column::Repo.eq(repo))
-        .one(&conn)
-        .await
-}
-
-/**
- * Creates or updates an allocator in the database
- * 
- * # Arguments
- * @param owner: String - The owner of the repository
- * @param repo: String - The repository name
- * @param installation_id: Option<i64> - The installation ID
- * @param multisig_address: Option<String> - The multisig address
- * @param verifiers_gh_handles: Option<String> - The GitHub handles of the verifiers
- * 
- * # Returns
- * @return Result<AllocatorModel, sea_orm::DbErr> - The result of the operation
- */
-pub async fn create_or_update_allocator(
-    owner: String,
-    repo: String,
-    installation_id: Option<i64>,
-    multisig_address: Option<String>,
-    verifiers_gh_handles: Option<String>,
-    multisig_threshold: Option<i32>
-) -> Result<AllocatorModel, sea_orm::DbErr> {
-
-    let existing_allocator = get_allocator(&owner, &repo).await?;
-    if let Some(allocator_model) = existing_allocator {
-        let conn = get_database_connection().await?;
-        let mut allocator_active_model = allocator_model.into_active_model();
-
-        allocator_active_model.installation_id = Set(installation_id);
-        allocator_active_model.multisig_address = Set(multisig_address);
-        allocator_active_model.verifiers_gh_handles = Set(verifiers_gh_handles);
-
-        let updated_model = allocator_active_model.update(&conn).await?;
-
-        Ok(updated_model)
-    } else {
-        let new_allocator = ActiveModel {
-            owner: Set(owner),
-            repo: Set(repo),
-            installation_id: Set(installation_id),
-            multisig_address: Set(multisig_address),
-            verifiers_gh_handles: Set(verifiers_gh_handles),
-            multisig_threshold: Set(multisig_threshold),
-            ..Default::default()
-        };
-    
-        let conn = get_database_connection().await.expect("Failed to get DB connection");
-        new_allocator.insert(&conn).await
-    }
-}
-
-/**
- * Delete an allocator from the database
- * 
- * # Arguments
- * @param owner: &str - The owner of the repository
- * @param repo: &str - The repository name
- * 
- * # Returns
- * @return Result<(), sea_orm::DbErr> - The result of the operation
- */
-pub async fn delete_allocator(
-    owner: &str,
-    repo: &str,
-) -> Result<(), sea_orm::DbErr> {
-    let conn = get_database_connection().await?;
-    let allocator = get_allocator(owner, repo).await?;
-    let allocator = match allocator {
-        Some(allocator) => allocator,
-        None => return Err(DbErr::Custom(format!("Allocator not found").into())),
-    };
-    allocator.delete(&conn).await?;
-    Ok(())
-}
-=======
 pub mod allocators;
-pub mod applications;
->>>>>>> adf06d4d
+pub mod applications;