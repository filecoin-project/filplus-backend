--- conflicted
+++ resolved
@@ -1,7 +1,3 @@
 target
 .env
-<<<<<<< HEAD
-.vscode
-=======
-.vscode
->>>>>>> d976537f
+.vscode